# SPDX-License-Identifier: GPL-2.0
all: test mod
test: virtio_test vringh_test
virtio_test: virtio_ring.o virtio_test.o
vringh_test: vringh_test.o vringh.o virtio_ring.o

CFLAGS += -g -O2 -Werror -Wall -I. -I../include/ -I ../../usr/include/ -Wno-pointer-sign -fno-strict-overflow -fno-strict-aliasing -fno-common -MMD -U_FORTIFY_SOURCE -include ../../include/linux/kconfig.h
vpath %.c ../../drivers/virtio ../../drivers/vhost
mod:
	${MAKE} -C `pwd`/../.. M=`pwd`/vhost_test V=${V}

#oot: build vhost as an out of tree module for a distro kernel
#no effort is taken to make it actually build or work, but tends to mostly work
#if the distro kernel is very close to upstream
#unsupported! this is a development tool only, don't use the
#resulting modules in production!
OOT_KSRC=/lib/modules/$$(uname -r)/build
OOT_VHOST=`pwd`/../../drivers/vhost
#Everyone depends on vhost
#Tweak the below to enable more modules
OOT_CONFIGS=\
	CONFIG_VHOST=m \
	CONFIG_VHOST_NET=n \
	CONFIG_VHOST_SCSI=n \
<<<<<<< HEAD
	CONFIG_VHOST_VSOCK=n
=======
	CONFIG_VHOST_VSOCK=n \
	CONFIG_VHOST_RING=n
>>>>>>> 358c7c61
OOT_BUILD=KCFLAGS="-I "${OOT_VHOST} ${MAKE} -C ${OOT_KSRC} V=${V}
oot-build:
	echo "UNSUPPORTED! Don't use the resulting modules in production!"
	${OOT_BUILD} M=`pwd`/vhost_test
	${OOT_BUILD} M=${OOT_VHOST} ${OOT_CONFIGS}

oot-clean: oot-build
oot: oot-build
oot-clean: OOT_BUILD+=clean

.PHONY: all test mod clean vhost oot oot-clean oot-build
clean:
	${RM} *.o vringh_test virtio_test vhost_test/*.o vhost_test/.*.cmd \
              vhost_test/Module.symvers vhost_test/modules.order *.d
-include *.d<|MERGE_RESOLUTION|>--- conflicted
+++ resolved
@@ -22,12 +22,8 @@
 	CONFIG_VHOST=m \
 	CONFIG_VHOST_NET=n \
 	CONFIG_VHOST_SCSI=n \
-<<<<<<< HEAD
-	CONFIG_VHOST_VSOCK=n
-=======
 	CONFIG_VHOST_VSOCK=n \
 	CONFIG_VHOST_RING=n
->>>>>>> 358c7c61
 OOT_BUILD=KCFLAGS="-I "${OOT_VHOST} ${MAKE} -C ${OOT_KSRC} V=${V}
 oot-build:
 	echo "UNSUPPORTED! Don't use the resulting modules in production!"
