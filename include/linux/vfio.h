/* SPDX-License-Identifier: GPL-2.0-only */
/*
 * VFIO API definition
 *
 * Copyright (C) 2012 Red Hat, Inc.  All rights reserved.
 *     Author: Alex Williamson <alex.williamson@redhat.com>
 */
#ifndef VFIO_H
#define VFIO_H


#include <linux/iommu.h>
#include <linux/mm.h>
#include <linux/workqueue.h>
#include <linux/poll.h>
#include <uapi/linux/vfio.h>

struct kvm;

/*
 * VFIO devices can be placed in a set, this allows all devices to share this
 * structure and the VFIO core will provide a lock that is held around
 * open_device()/close_device() for all devices in the set.
 */
struct vfio_device_set {
	void *set_id;
	struct mutex lock;
	struct list_head device_list;
	unsigned int device_count;
};

struct vfio_device {
	struct device *dev;
	const struct vfio_device_ops *ops;
	struct vfio_group *group;
	struct vfio_device_set *dev_set;
	struct list_head dev_set_list;
	unsigned int migration_flags;
<<<<<<< HEAD
=======
	/* Driver must reference the kvm during open_device or never touch it */
	struct kvm *kvm;
>>>>>>> 88084a3d

	/* Members below here are private, not for driver use */
	refcount_t refcount;
	unsigned int open_count;
	struct completion comp;
	struct list_head group_next;
};

/**
 * struct vfio_device_ops - VFIO bus driver device callbacks
 *
 * @open_device: Called when the first file descriptor is opened for this device
 * @close_device: Opposite of open_device
 * @read: Perform read(2) on device file descriptor
 * @write: Perform write(2) on device file descriptor
 * @ioctl: Perform ioctl(2) on device file descriptor, supporting VFIO_DEVICE_*
 *         operations documented below
 * @mmap: Perform mmap(2) on a region of the device file descriptor
 * @request: Request for the bus driver to release the device
 * @match: Optional device name match callback (return: 0 for no-match, >0 for
 *         match, -errno for abort (ex. match with insufficient or incorrect
 *         additional args)
 * @device_feature: Optional, fill in the VFIO_DEVICE_FEATURE ioctl
 * @migration_set_state: Optional callback to change the migration state for
 *         devices that support migration. It's mandatory for
 *         VFIO_DEVICE_FEATURE_MIGRATION migration support.
 *         The returned FD is used for data transfer according to the FSM
 *         definition. The driver is responsible to ensure that FD reaches end
 *         of stream or error whenever the migration FSM leaves a data transfer
 *         state or before close_device() returns.
 * @migration_get_state: Optional callback to get the migration state for
 *         devices that support migration. It's mandatory for
 *         VFIO_DEVICE_FEATURE_MIGRATION migration support.
 */
struct vfio_device_ops {
	char	*name;
	int	(*open_device)(struct vfio_device *vdev);
	void	(*close_device)(struct vfio_device *vdev);
	ssize_t	(*read)(struct vfio_device *vdev, char __user *buf,
			size_t count, loff_t *ppos);
	ssize_t	(*write)(struct vfio_device *vdev, const char __user *buf,
			 size_t count, loff_t *size);
	long	(*ioctl)(struct vfio_device *vdev, unsigned int cmd,
			 unsigned long arg);
	int	(*mmap)(struct vfio_device *vdev, struct vm_area_struct *vma);
	void	(*request)(struct vfio_device *vdev, unsigned int count);
	int	(*match)(struct vfio_device *vdev, char *buf);
	int	(*device_feature)(struct vfio_device *device, u32 flags,
				  void __user *arg, size_t argsz);
	struct file *(*migration_set_state)(
		struct vfio_device *device,
		enum vfio_device_mig_state new_state);
	int (*migration_get_state)(struct vfio_device *device,
				   enum vfio_device_mig_state *curr_state);
};

/**
 * vfio_check_feature - Validate user input for the VFIO_DEVICE_FEATURE ioctl
 * @flags: Arg from the device_feature op
 * @argsz: Arg from the device_feature op
 * @supported_ops: Combination of VFIO_DEVICE_FEATURE_GET and SET the driver
 *                 supports
 * @minsz: Minimum data size the driver accepts
 *
 * For use in a driver's device_feature op. Checks that the inputs to the
 * VFIO_DEVICE_FEATURE ioctl are correct for the driver's feature. Returns 1 if
 * the driver should execute the get or set, otherwise the relevant
 * value should be returned.
 */
static inline int vfio_check_feature(u32 flags, size_t argsz, u32 supported_ops,
				    size_t minsz)
{
	if ((flags & (VFIO_DEVICE_FEATURE_GET | VFIO_DEVICE_FEATURE_SET)) &
	    ~supported_ops)
		return -EINVAL;
	if (flags & VFIO_DEVICE_FEATURE_PROBE)
		return 0;
	/* Without PROBE one of GET or SET must be requested */
	if (!(flags & (VFIO_DEVICE_FEATURE_GET | VFIO_DEVICE_FEATURE_SET)))
		return -EINVAL;
	if (argsz < minsz)
		return -EINVAL;
	return 1;
}

void vfio_init_group_dev(struct vfio_device *device, struct device *dev,
			 const struct vfio_device_ops *ops);
void vfio_uninit_group_dev(struct vfio_device *device);
int vfio_register_group_dev(struct vfio_device *device);
int vfio_register_emulated_iommu_dev(struct vfio_device *device);
void vfio_unregister_group_dev(struct vfio_device *device);

int vfio_assign_device_set(struct vfio_device *device, void *set_id);

int vfio_mig_get_next_state(struct vfio_device *device,
			    enum vfio_device_mig_state cur_fsm,
			    enum vfio_device_mig_state new_fsm,
			    enum vfio_device_mig_state *next_fsm);

/*
 * External user API
 */
extern struct iommu_group *vfio_file_iommu_group(struct file *file);
extern bool vfio_file_enforced_coherent(struct file *file);
extern void vfio_file_set_kvm(struct file *file, struct kvm *kvm);
extern bool vfio_file_has_dev(struct file *file, struct vfio_device *device);

#define VFIO_PIN_PAGES_MAX_ENTRIES	(PAGE_SIZE/sizeof(unsigned long))

extern int vfio_pin_pages(struct vfio_device *device, unsigned long *user_pfn,
			  int npage, int prot, unsigned long *phys_pfn);
extern int vfio_unpin_pages(struct vfio_device *device, unsigned long *user_pfn,
			    int npage);
extern int vfio_dma_rw(struct vfio_device *device, dma_addr_t user_iova,
		       void *data, size_t len, bool write);

/* each type has independent events */
enum vfio_notify_type {
	VFIO_IOMMU_NOTIFY = 0,
};

/* events for VFIO_IOMMU_NOTIFY */
#define VFIO_IOMMU_NOTIFY_DMA_UNMAP	BIT(0)

extern int vfio_register_notifier(struct vfio_device *device,
				  enum vfio_notify_type type,
				  unsigned long *required_events,
				  struct notifier_block *nb);
extern int vfio_unregister_notifier(struct vfio_device *device,
				    enum vfio_notify_type type,
				    struct notifier_block *nb);


/*
 * Sub-module helpers
 */
struct vfio_info_cap {
	struct vfio_info_cap_header *buf;
	size_t size;
};
extern struct vfio_info_cap_header *vfio_info_cap_add(
		struct vfio_info_cap *caps, size_t size, u16 id, u16 version);
extern void vfio_info_cap_shift(struct vfio_info_cap *caps, size_t offset);

extern int vfio_info_add_capability(struct vfio_info_cap *caps,
				    struct vfio_info_cap_header *cap,
				    size_t size);

extern int vfio_set_irqs_validate_and_prepare(struct vfio_irq_set *hdr,
					      int num_irqs, int max_irq_type,
					      size_t *data_size);

struct pci_dev;
#if IS_ENABLED(CONFIG_VFIO_SPAPR_EEH)
extern void vfio_spapr_pci_eeh_open(struct pci_dev *pdev);
extern void vfio_spapr_pci_eeh_release(struct pci_dev *pdev);
extern long vfio_spapr_iommu_eeh_ioctl(struct iommu_group *group,
				       unsigned int cmd,
				       unsigned long arg);
#else
static inline void vfio_spapr_pci_eeh_open(struct pci_dev *pdev)
{
}

static inline void vfio_spapr_pci_eeh_release(struct pci_dev *pdev)
{
}

static inline long vfio_spapr_iommu_eeh_ioctl(struct iommu_group *group,
					      unsigned int cmd,
					      unsigned long arg)
{
	return -ENOTTY;
}
#endif /* CONFIG_VFIO_SPAPR_EEH */

/*
 * IRQfd - generic
 */
struct virqfd {
	void			*opaque;
	struct eventfd_ctx	*eventfd;
	int			(*handler)(void *, void *);
	void			(*thread)(void *, void *);
	void			*data;
	struct work_struct	inject;
	wait_queue_entry_t		wait;
	poll_table		pt;
	struct work_struct	shutdown;
	struct virqfd		**pvirqfd;
};

extern int vfio_virqfd_enable(void *opaque,
			      int (*handler)(void *, void *),
			      void (*thread)(void *, void *),
			      void *data, struct virqfd **pvirqfd, int fd);
extern void vfio_virqfd_disable(struct virqfd **pvirqfd);

#endif /* VFIO_H */<|MERGE_RESOLUTION|>--- conflicted
+++ resolved
@@ -36,11 +36,8 @@
 	struct vfio_device_set *dev_set;
 	struct list_head dev_set_list;
 	unsigned int migration_flags;
-<<<<<<< HEAD
-=======
 	/* Driver must reference the kvm during open_device or never touch it */
 	struct kvm *kvm;
->>>>>>> 88084a3d
 
 	/* Members below here are private, not for driver use */
 	refcount_t refcount;
