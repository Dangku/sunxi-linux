#ifndef ASM_X86__UCONTEXT_H
#define ASM_X86__UCONTEXT_H
<<<<<<< HEAD
=======

#define UC_FP_XSTATE	0x1	/* indicates the presence of extended state
				 * information in the memory layout pointed
				 * by the fpstate pointer in the ucontext's
				 * sigcontext struct (uc_mcontext).
				 */
>>>>>>> fe47784b

struct ucontext {
	unsigned long	  uc_flags;
	struct ucontext  *uc_link;
	stack_t		  uc_stack;
	struct sigcontext uc_mcontext;
	sigset_t	  uc_sigmask;	/* mask last for extensibility */
};

#endif /* ASM_X86__UCONTEXT_H */<|MERGE_RESOLUTION|>--- conflicted
+++ resolved
@@ -1,14 +1,11 @@
 #ifndef ASM_X86__UCONTEXT_H
 #define ASM_X86__UCONTEXT_H
-<<<<<<< HEAD
-=======
 
 #define UC_FP_XSTATE	0x1	/* indicates the presence of extended state
 				 * information in the memory layout pointed
 				 * by the fpstate pointer in the ucontext's
 				 * sigcontext struct (uc_mcontext).
 				 */
->>>>>>> fe47784b
 
 struct ucontext {
 	unsigned long	  uc_flags;
