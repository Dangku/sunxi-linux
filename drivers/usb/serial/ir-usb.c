// SPDX-License-Identifier: GPL-2.0+
/*
 * USB IR Dongle driver
 *
 *	Copyright (C) 2001-2002	Greg Kroah-Hartman (greg@kroah.com)
 *	Copyright (C) 2002	Gary Brubaker (xavyer@ix.netcom.com)
 *	Copyright (C) 2010	Johan Hovold (jhovold@gmail.com)
 *
 * This driver allows a USB IrDA device to be used as a "dumb" serial device.
 * This can be useful if you do not have access to a full IrDA stack on the
 * other side of the connection.  If you do have an IrDA stack on both devices,
 * please use the usb-irda driver, as it contains the proper error checking and
 * other goodness of a full IrDA stack.
 *
 * Portions of this driver were taken from drivers/net/irda/irda-usb.c, which
 * was written by Roman Weissgaerber <weissg@vienna.at>, Dag Brattli
 * <dag@brattli.net>, and Jean Tourrilhes <jt@hpl.hp.com>
 *
 * See Documentation/usb/usb-serial.rst for more information on using this
 * driver
 */

#include <linux/kernel.h>
#include <linux/errno.h>
#include <linux/init.h>
#include <linux/slab.h>
#include <linux/tty.h>
#include <linux/tty_driver.h>
#include <linux/tty_flip.h>
#include <linux/module.h>
#include <linux/spinlock.h>
#include <linux/uaccess.h>
#include <linux/usb.h>
#include <linux/usb/serial.h>
#include <linux/usb/irda.h>

#define DRIVER_AUTHOR "Greg Kroah-Hartman <greg@kroah.com>, Johan Hovold <jhovold@gmail.com>"
#define DRIVER_DESC "USB IR Dongle driver"

/* if overridden by the user, then use their value for the size of the read and
 * write urbs */
static int buffer_size;

/* if overridden by the user, then use the specified number of XBOFs */
static int xbof = -1;

static int  ir_startup (struct usb_serial *serial);
static int ir_write(struct tty_struct *tty, struct usb_serial_port *port,
		const unsigned char *buf, int count);
static int ir_write_room(struct tty_struct *tty);
static void ir_write_bulk_callback(struct urb *urb);
static void ir_process_read_urb(struct urb *urb);
static void ir_set_termios(struct tty_struct *tty,
		struct usb_serial_port *port, struct ktermios *old_termios);

/* Not that this lot means you can only have one per system */
static u8 ir_baud;
static u8 ir_xbof;
static u8 ir_add_bof;

static const struct usb_device_id ir_id_table[] = {
	{ USB_DEVICE(0x050f, 0x0180) },		/* KC Technology, KC-180 */
	{ USB_DEVICE(0x08e9, 0x0100) },		/* XTNDAccess */
	{ USB_DEVICE(0x09c4, 0x0011) },		/* ACTiSys ACT-IR2000U */
	{ USB_INTERFACE_INFO(USB_CLASS_APP_SPEC, USB_SUBCLASS_IRDA, 0) },
	{ }					/* Terminating entry */
};

MODULE_DEVICE_TABLE(usb, ir_id_table);

static struct usb_serial_driver ir_device = {
	.driver	= {
		.owner	= THIS_MODULE,
		.name	= "ir-usb",
	},
	.description		= "IR Dongle",
	.id_table		= ir_id_table,
	.num_ports		= 1,
	.num_bulk_in		= 1,
	.num_bulk_out		= 1,
	.set_termios		= ir_set_termios,
	.attach			= ir_startup,
	.write			= ir_write,
	.write_room		= ir_write_room,
	.write_bulk_callback	= ir_write_bulk_callback,
	.process_read_urb	= ir_process_read_urb,
};

static struct usb_serial_driver * const serial_drivers[] = {
	&ir_device, NULL
};

static inline void irda_usb_dump_class_desc(struct usb_serial *serial,
					    struct usb_irda_cs_descriptor *desc)
{
	struct device *dev = &serial->dev->dev;

	dev_dbg(dev, "bLength=%x\n", desc->bLength);
	dev_dbg(dev, "bDescriptorType=%x\n", desc->bDescriptorType);
	dev_dbg(dev, "bcdSpecRevision=%x\n", __le16_to_cpu(desc->bcdSpecRevision));
	dev_dbg(dev, "bmDataSize=%x\n", desc->bmDataSize);
	dev_dbg(dev, "bmWindowSize=%x\n", desc->bmWindowSize);
	dev_dbg(dev, "bmMinTurnaroundTime=%d\n", desc->bmMinTurnaroundTime);
	dev_dbg(dev, "wBaudRate=%x\n", __le16_to_cpu(desc->wBaudRate));
	dev_dbg(dev, "bmAdditionalBOFs=%x\n", desc->bmAdditionalBOFs);
	dev_dbg(dev, "bIrdaRateSniff=%x\n", desc->bIrdaRateSniff);
	dev_dbg(dev, "bMaxUnicastList=%x\n", desc->bMaxUnicastList);
}

/*------------------------------------------------------------------*/
/*
 * Function irda_usb_find_class_desc(dev, ifnum)
 *
 *    Returns instance of IrDA class descriptor, or NULL if not found
 *
 * The class descriptor is some extra info that IrDA USB devices will
 * offer to us, describing their IrDA characteristics. We will use that in
 * irda_usb_init_qos()
 *
 * Based on the same function in drivers/net/irda/irda-usb.c
 */
static struct usb_irda_cs_descriptor *
irda_usb_find_class_desc(struct usb_serial *serial, unsigned int ifnum)
{
	struct usb_device *dev = serial->dev;
	struct usb_irda_cs_descriptor *desc;
	int ret;

	desc = kzalloc(sizeof(*desc), GFP_KERNEL);
	if (!desc)
		return NULL;

	ret = usb_control_msg(dev, usb_rcvctrlpipe(dev, 0),
			USB_REQ_CS_IRDA_GET_CLASS_DESC,
			USB_DIR_IN | USB_TYPE_CLASS | USB_RECIP_INTERFACE,
			0, ifnum, desc, sizeof(*desc), 1000);

	dev_dbg(&serial->dev->dev, "%s -  ret=%d\n", __func__, ret);
	if (ret < (int)sizeof(*desc)) {
		dev_dbg(&serial->dev->dev,
			"%s - class descriptor read %s (%d)\n", __func__,
			(ret < 0) ? "failed" : "too short", ret);
		goto error;
	}
	if (desc->bDescriptorType != USB_DT_CS_IRDA) {
		dev_dbg(&serial->dev->dev, "%s - bad class descriptor type\n",
			__func__);
		goto error;
	}

	irda_usb_dump_class_desc(serial, desc);
	return desc;

error:
	kfree(desc);
	return NULL;
}

static u8 ir_xbof_change(u8 xbof)
{
	u8 result;

	/* reference irda-usb.c */
	switch (xbof) {
	case 48:
		result = 0x10;
		break;
	case 28:
	case 24:
		result = 0x20;
		break;
	default:
	case 12:
		result = 0x30;
		break;
	case  5:
	case  6:
		result = 0x40;
		break;
	case  3:
		result = 0x50;
		break;
	case  2:
		result = 0x60;
		break;
	case  1:
		result = 0x70;
		break;
	case  0:
		result = 0x80;
		break;
	}

	return(result);
}

static int ir_startup(struct usb_serial *serial)
{
	struct usb_irda_cs_descriptor *irda_desc;
	int rates;

	irda_desc = irda_usb_find_class_desc(serial, 0);
	if (!irda_desc) {
		dev_err(&serial->dev->dev,
			"IRDA class descriptor not found, device not bound\n");
		return -ENODEV;
	}

	rates = le16_to_cpu(irda_desc->wBaudRate);

	dev_dbg(&serial->dev->dev,
		"%s - Baud rates supported:%s%s%s%s%s%s%s%s%s\n",
		__func__,
		(rates & USB_IRDA_BR_2400) ? " 2400" : "",
		(rates & USB_IRDA_BR_9600) ? " 9600" : "",
		(rates & USB_IRDA_BR_19200) ? " 19200" : "",
		(rates & USB_IRDA_BR_38400) ? " 38400" : "",
		(rates & USB_IRDA_BR_57600) ? " 57600" : "",
		(rates & USB_IRDA_BR_115200) ? " 115200" : "",
		(rates & USB_IRDA_BR_576000) ? " 576000" : "",
		(rates & USB_IRDA_BR_1152000) ? " 1152000" : "",
		(rates & USB_IRDA_BR_4000000) ? " 4000000" : "");

	switch (irda_desc->bmAdditionalBOFs) {
	case USB_IRDA_AB_48:
		ir_add_bof = 48;
		break;
	case USB_IRDA_AB_24:
		ir_add_bof = 24;
		break;
	case USB_IRDA_AB_12:
		ir_add_bof = 12;
		break;
	case USB_IRDA_AB_6:
		ir_add_bof = 6;
		break;
	case USB_IRDA_AB_3:
		ir_add_bof = 3;
		break;
	case USB_IRDA_AB_2:
		ir_add_bof = 2;
		break;
	case USB_IRDA_AB_1:
		ir_add_bof = 1;
		break;
	case USB_IRDA_AB_0:
		ir_add_bof = 0;
		break;
	default:
		break;
	}

	kfree(irda_desc);

	return 0;
}

static int ir_write(struct tty_struct *tty, struct usb_serial_port *port,
		const unsigned char *buf, int count)
{
	struct urb *urb = NULL;
	unsigned long flags;
	int ret;

	if (port->bulk_out_size == 0)
		return -EINVAL;

	if (count == 0)
		return 0;

	count = min(count, port->bulk_out_size - 1);

	spin_lock_irqsave(&port->lock, flags);
	if (__test_and_clear_bit(0, &port->write_urbs_free)) {
		urb = port->write_urbs[0];
		port->tx_bytes += count;
	}
	spin_unlock_irqrestore(&port->lock, flags);

	if (!urb)
		return 0;

	/*
	 * The first byte of the packet we send to the device contains an
	 * outbound header which indicates an additional number of BOFs and
	 * a baud rate change.
	 *
	 * See section 5.4.2.2 of the USB IrDA spec.
	 */
	*(u8 *)urb->transfer_buffer = ir_xbof | ir_baud;

	memcpy(urb->transfer_buffer + 1, buf, count);

	urb->transfer_buffer_length = count + 1;
	urb->transfer_flags = URB_ZERO_PACKET;

	ret = usb_submit_urb(urb, GFP_ATOMIC);
	if (ret) {
		dev_err(&port->dev, "failed to submit write urb: %d\n", ret);

		spin_lock_irqsave(&port->lock, flags);
		__set_bit(0, &port->write_urbs_free);
		port->tx_bytes -= count;
		spin_unlock_irqrestore(&port->lock, flags);

		return ret;
	}

	return count;
}

static void ir_write_bulk_callback(struct urb *urb)
{
	struct usb_serial_port *port = urb->context;
	int status = urb->status;
	unsigned long flags;

	spin_lock_irqsave(&port->lock, flags);
	__set_bit(0, &port->write_urbs_free);
	port->tx_bytes -= urb->transfer_buffer_length - 1;
	spin_unlock_irqrestore(&port->lock, flags);

	switch (status) {
	case 0:
		break;
	case -ENOENT:
	case -ECONNRESET:
	case -ESHUTDOWN:
		dev_dbg(&port->dev, "write urb stopped: %d\n", status);
		return;
	case -EPIPE:
		dev_err(&port->dev, "write urb stopped: %d\n", status);
		return;
	default:
		dev_err(&port->dev, "nonzero write-urb status: %d\n", status);
		break;
	}

	usb_serial_port_softint(port);
}

static int ir_write_room(struct tty_struct *tty)
{
	struct usb_serial_port *port = tty->driver_data;
	int count = 0;

	if (port->bulk_out_size == 0)
		return 0;

	if (test_bit(0, &port->write_urbs_free))
		count = port->bulk_out_size - 1;

	return count;
}

static void ir_process_read_urb(struct urb *urb)
{
	struct usb_serial_port *port = urb->context;
	unsigned char *data = urb->transfer_buffer;

	if (!urb->actual_length)
		return;
	/*
	 * The first byte of the packet we get from the device
	 * contains a busy indicator and baud rate change.
	 * See section 5.4.1.2 of the USB IrDA spec.
	 */
	if (*data & 0x0f)
		ir_baud = *data & 0x0f;

	if (urb->actual_length == 1)
		return;

	tty_insert_flip_string(&port->port, data + 1, urb->actual_length - 1);
	tty_flip_buffer_push(&port->port);
}

static void ir_set_termios(struct tty_struct *tty,
		struct usb_serial_port *port, struct ktermios *old_termios)
{
	struct usb_device *udev = port->serial->dev;
	unsigned char *transfer_buffer;
	int actual_length;
	speed_t baud;
	int ir_baud;
	int ret;

	baud = tty_get_baud_rate(tty);

	/*
	 * FIXME, we should compare the baud request against the
	 * capability stated in the IR header that we got in the
	 * startup function.
	 */

	switch (baud) {
	case 2400:
		ir_baud = USB_IRDA_LS_2400;
		break;
	case 9600:
		ir_baud = USB_IRDA_LS_9600;
		break;
	case 19200:
		ir_baud = USB_IRDA_LS_19200;
		break;
	case 38400:
		ir_baud = USB_IRDA_LS_38400;
		break;
	case 57600:
		ir_baud = USB_IRDA_LS_57600;
		break;
	case 115200:
		ir_baud = USB_IRDA_LS_115200;
		break;
	case 576000:
		ir_baud = USB_IRDA_LS_576000;
		break;
	case 1152000:
		ir_baud = USB_IRDA_LS_1152000;
		break;
	case 4000000:
		ir_baud = USB_IRDA_LS_4000000;
		break;
	default:
		ir_baud = USB_IRDA_LS_9600;
		baud = 9600;
	}

	if (xbof == -1)
		ir_xbof = ir_xbof_change(ir_add_bof);
	else
		ir_xbof = ir_xbof_change(xbof) ;

	/* Only speed changes are supported */
	tty_termios_copy_hw(&tty->termios, old_termios);
	tty_encode_baud_rate(tty, baud, baud);

	/*
	 * send the baud change out on an "empty" data packet
	 */
	transfer_buffer = kmalloc(1, GFP_KERNEL);
	if (!transfer_buffer)
		return;

	*transfer_buffer = ir_xbof | ir_baud;

	ret = usb_bulk_msg(udev,
			usb_sndbulkpipe(udev, port->bulk_out_endpointAddress),
			transfer_buffer, 1, &actual_length, 5000);
	if (ret || actual_length != 1) {
<<<<<<< HEAD
		if (actual_length != 1)
=======
		if (!ret)
>>>>>>> 2c523b34
			ret = -EIO;
		dev_err(&port->dev, "failed to change line speed: %d\n", ret);
	}

	kfree(transfer_buffer);
}

static int __init ir_init(void)
{
	if (buffer_size) {
		ir_device.bulk_in_size = buffer_size;
		ir_device.bulk_out_size = buffer_size;
	}

	return usb_serial_register_drivers(serial_drivers, KBUILD_MODNAME, ir_id_table);
}

static void __exit ir_exit(void)
{
	usb_serial_deregister_drivers(serial_drivers);
}


module_init(ir_init);
module_exit(ir_exit);

MODULE_AUTHOR(DRIVER_AUTHOR);
MODULE_DESCRIPTION(DRIVER_DESC);
MODULE_LICENSE("GPL");

module_param(xbof, int, 0);
MODULE_PARM_DESC(xbof, "Force specific number of XBOFs");
module_param(buffer_size, int, 0);
MODULE_PARM_DESC(buffer_size, "Size of the transfer buffers");
<|MERGE_RESOLUTION|>--- conflicted
+++ resolved
@@ -448,11 +448,7 @@
 			usb_sndbulkpipe(udev, port->bulk_out_endpointAddress),
 			transfer_buffer, 1, &actual_length, 5000);
 	if (ret || actual_length != 1) {
-<<<<<<< HEAD
-		if (actual_length != 1)
-=======
 		if (!ret)
->>>>>>> 2c523b34
 			ret = -EIO;
 		dev_err(&port->dev, "failed to change line speed: %d\n", ret);
 	}
