--- conflicted
+++ resolved
@@ -224,11 +224,7 @@
 		/* Determine if we can get a cache-coherent map, forcing
 		 * uncached mapping if we can't.
 		 */
-<<<<<<< HEAD
-		if (mmu->type[drm->ttm.type_host].type & NVIF_MEM_UNCACHED)
-=======
 		if (!nouveau_drm_use_coherent_gpu_mapping(drm))
->>>>>>> 5fa4ec9c
 			nvbo->force_coherent = true;
 	}
 
@@ -266,12 +262,8 @@
 		if (cli->device.info.family > NV_DEVICE_INFO_V0_CURIE &&
 		    (flags & TTM_PL_FLAG_VRAM) && !vmm->page[i].vram)
 			continue;
-<<<<<<< HEAD
-		if ((flags & TTM_PL_FLAG_TT  ) && !vmm->page[i].host)
-=======
 		if ((flags & TTM_PL_FLAG_TT) &&
 		    (!vmm->page[i].host || vmm->page[i].shift > PAGE_SHIFT))
->>>>>>> 5fa4ec9c
 			continue;
 
 		/* Select this page size if it's the first that supports
@@ -1455,19 +1447,13 @@
 				args.nv50.ro = 0;
 				args.nv50.kind = mem->kind;
 				args.nv50.comp = mem->comp;
-<<<<<<< HEAD
-=======
 				argc = sizeof(args.nv50);
->>>>>>> 5fa4ec9c
 				break;
 			case NVIF_CLASS_MEM_GF100:
 				args.gf100.version = 0;
 				args.gf100.ro = 0;
 				args.gf100.kind = mem->kind;
-<<<<<<< HEAD
-=======
 				argc = sizeof(args.gf100);
->>>>>>> 5fa4ec9c
 				break;
 			default:
 				WARN_ON(1);
@@ -1475,11 +1461,7 @@
 			}
 
 			ret = nvif_object_map_handle(&mem->mem.object,
-<<<<<<< HEAD
-						     &argc, argc,
-=======
 						     &args, argc,
->>>>>>> 5fa4ec9c
 						     &handle, &length);
 			if (ret != 1)
 				return ret ? ret : -EINVAL;
