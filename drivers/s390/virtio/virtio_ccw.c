// SPDX-License-Identifier: GPL-2.0
/*
 * ccw based virtio transport
 *
 * Copyright IBM Corp. 2012, 2014
 *
 *    Author(s): Cornelia Huck <cornelia.huck@de.ibm.com>
 */

#include <linux/kernel_stat.h>
#include <linux/init.h>
#include <linux/memblock.h>
#include <linux/err.h>
#include <linux/virtio.h>
#include <linux/virtio_config.h>
#include <linux/slab.h>
#include <linux/interrupt.h>
#include <linux/virtio_ring.h>
#include <linux/pfn.h>
#include <linux/async.h>
#include <linux/wait.h>
#include <linux/list.h>
#include <linux/bitops.h>
#include <linux/moduleparam.h>
#include <linux/io.h>
#include <linux/kvm_para.h>
#include <linux/notifier.h>
#include <asm/diag.h>
#include <asm/setup.h>
#include <asm/irq.h>
#include <asm/cio.h>
#include <asm/ccwdev.h>
#include <asm/virtio-ccw.h>
#include <asm/isc.h>
#include <asm/airq.h>

/*
 * virtio related functions
 */

struct vq_config_block {
	__u16 index;
	__u16 num;
} __packed;

#define VIRTIO_CCW_CONFIG_SIZE 0x100
/* same as PCI config space size, should be enough for all drivers */

struct vcdev_dma_area {
	unsigned long indicators;
	unsigned long indicators2;
	struct vq_config_block config_block;
	__u8 status;
};

struct virtio_ccw_device {
	struct virtio_device vdev;
	__u8 config[VIRTIO_CCW_CONFIG_SIZE];
	struct ccw_device *cdev;
	__u32 curr_io;
	int err;
	unsigned int revision; /* Transport revision */
	wait_queue_head_t wait_q;
	spinlock_t lock;
	struct mutex io_lock; /* Serializes I/O requests */
	struct list_head virtqueues;
	bool is_thinint;
	bool going_away;
	bool device_lost;
	unsigned int config_ready;
	void *airq_info;
	struct vcdev_dma_area *dma_area;
};

static inline unsigned long *indicators(struct virtio_ccw_device *vcdev)
{
	return &vcdev->dma_area->indicators;
}

static inline unsigned long *indicators2(struct virtio_ccw_device *vcdev)
{
	return &vcdev->dma_area->indicators2;
}

struct vq_info_block_legacy {
	__u64 queue;
	__u32 align;
	__u16 index;
	__u16 num;
} __packed;

struct vq_info_block {
	__u64 desc;
	__u32 res0;
	__u16 index;
	__u16 num;
	__u64 avail;
	__u64 used;
} __packed;

struct virtio_feature_desc {
	__le32 features;
	__u8 index;
} __packed;

struct virtio_thinint_area {
	unsigned long summary_indicator;
	unsigned long indicator;
	u64 bit_nr;
	u8 isc;
} __packed;

struct virtio_rev_info {
	__u16 revision;
	__u16 length;
	__u8 data[];
};

/* the highest virtio-ccw revision we support */
#define VIRTIO_CCW_REV_MAX 1

struct virtio_ccw_vq_info {
	struct virtqueue *vq;
	int num;
	union {
		struct vq_info_block s;
		struct vq_info_block_legacy l;
	} *info_block;
	int bit_nr;
	struct list_head node;
	long cookie;
};

#define VIRTIO_AIRQ_ISC IO_SCH_ISC /* inherit from subchannel */

#define VIRTIO_IV_BITS (L1_CACHE_BYTES * 8)
#define MAX_AIRQ_AREAS 20

static int virtio_ccw_use_airq = 1;

struct airq_info {
	rwlock_t lock;
	u8 summary_indicator_idx;
	struct airq_struct airq;
	struct airq_iv *aiv;
};
static struct airq_info *airq_areas[MAX_AIRQ_AREAS];
<<<<<<< HEAD
=======
static DEFINE_MUTEX(airq_areas_lock);

>>>>>>> bb831786
static u8 *summary_indicators;

static inline u8 *get_summary_indicator(struct airq_info *info)
{
	return summary_indicators + info->summary_indicator_idx;
}

#define CCW_CMD_SET_VQ 0x13
#define CCW_CMD_VDEV_RESET 0x33
#define CCW_CMD_SET_IND 0x43
#define CCW_CMD_SET_CONF_IND 0x53
#define CCW_CMD_READ_FEAT 0x12
#define CCW_CMD_WRITE_FEAT 0x11
#define CCW_CMD_READ_CONF 0x22
#define CCW_CMD_WRITE_CONF 0x21
#define CCW_CMD_WRITE_STATUS 0x31
#define CCW_CMD_READ_VQ_CONF 0x32
#define CCW_CMD_READ_STATUS 0x72
#define CCW_CMD_SET_IND_ADAPTER 0x73
#define CCW_CMD_SET_VIRTIO_REV 0x83

#define VIRTIO_CCW_DOING_SET_VQ 0x00010000
#define VIRTIO_CCW_DOING_RESET 0x00040000
#define VIRTIO_CCW_DOING_READ_FEAT 0x00080000
#define VIRTIO_CCW_DOING_WRITE_FEAT 0x00100000
#define VIRTIO_CCW_DOING_READ_CONFIG 0x00200000
#define VIRTIO_CCW_DOING_WRITE_CONFIG 0x00400000
#define VIRTIO_CCW_DOING_WRITE_STATUS 0x00800000
#define VIRTIO_CCW_DOING_SET_IND 0x01000000
#define VIRTIO_CCW_DOING_READ_VQ_CONF 0x02000000
#define VIRTIO_CCW_DOING_SET_CONF_IND 0x04000000
#define VIRTIO_CCW_DOING_SET_IND_ADAPTER 0x08000000
#define VIRTIO_CCW_DOING_SET_VIRTIO_REV 0x10000000
#define VIRTIO_CCW_DOING_READ_STATUS 0x20000000
#define VIRTIO_CCW_INTPARM_MASK 0xffff0000

static struct virtio_ccw_device *to_vc_device(struct virtio_device *vdev)
{
	return container_of(vdev, struct virtio_ccw_device, vdev);
}

static void drop_airq_indicator(struct virtqueue *vq, struct airq_info *info)
{
	unsigned long i, flags;

	write_lock_irqsave(&info->lock, flags);
	for (i = 0; i < airq_iv_end(info->aiv); i++) {
		if (vq == (void *)airq_iv_get_ptr(info->aiv, i)) {
			airq_iv_free_bit(info->aiv, i);
			airq_iv_set_ptr(info->aiv, i, 0);
			break;
		}
	}
	write_unlock_irqrestore(&info->lock, flags);
}

static void virtio_airq_handler(struct airq_struct *airq, bool floating)
{
	struct airq_info *info = container_of(airq, struct airq_info, airq);
	unsigned long ai;

	inc_irq_stat(IRQIO_VAI);
	read_lock(&info->lock);
	/* Walk through indicators field, summary indicator active. */
	for (ai = 0;;) {
		ai = airq_iv_scan(info->aiv, ai, airq_iv_end(info->aiv));
		if (ai == -1UL)
			break;
		vring_interrupt(0, (void *)airq_iv_get_ptr(info->aiv, ai));
	}
	*(get_summary_indicator(info)) = 0;
	smp_wmb();
	/* Walk through indicators field, summary indicator not active. */
	for (ai = 0;;) {
		ai = airq_iv_scan(info->aiv, ai, airq_iv_end(info->aiv));
		if (ai == -1UL)
			break;
		vring_interrupt(0, (void *)airq_iv_get_ptr(info->aiv, ai));
	}
	read_unlock(&info->lock);
}

static struct airq_info *new_airq_info(int index)
{
	struct airq_info *info;
	int rc;

	info = kzalloc(sizeof(*info), GFP_KERNEL);
	if (!info)
		return NULL;
	rwlock_init(&info->lock);
	info->aiv = airq_iv_create(VIRTIO_IV_BITS, AIRQ_IV_ALLOC | AIRQ_IV_PTR
				   | AIRQ_IV_CACHELINE);
	if (!info->aiv) {
		kfree(info);
		return NULL;
	}
	info->airq.handler = virtio_airq_handler;
	info->summary_indicator_idx = index;
	info->airq.lsi_ptr = get_summary_indicator(info);
	info->airq.lsi_mask = 0xff;
	info->airq.isc = VIRTIO_AIRQ_ISC;
	rc = register_adapter_interrupt(&info->airq);
	if (rc) {
		airq_iv_release(info->aiv);
		kfree(info);
		return NULL;
	}
	return info;
}

static unsigned long get_airq_indicator(struct virtqueue *vqs[], int nvqs,
					u64 *first, void **airq_info)
{
	int i, j;
	struct airq_info *info;
	unsigned long indicator_addr = 0;
	unsigned long bit, flags;

	for (i = 0; i < MAX_AIRQ_AREAS && !indicator_addr; i++) {
		mutex_lock(&airq_areas_lock);
		if (!airq_areas[i])
			airq_areas[i] = new_airq_info(i);
		info = airq_areas[i];
		mutex_unlock(&airq_areas_lock);
		if (!info)
			return 0;
		write_lock_irqsave(&info->lock, flags);
		bit = airq_iv_alloc(info->aiv, nvqs);
		if (bit == -1UL) {
			/* Not enough vacancies. */
			write_unlock_irqrestore(&info->lock, flags);
			continue;
		}
		*first = bit;
		*airq_info = info;
		indicator_addr = (unsigned long)info->aiv->vector;
		for (j = 0; j < nvqs; j++) {
			airq_iv_set_ptr(info->aiv, bit + j,
					(unsigned long)vqs[j]);
		}
		write_unlock_irqrestore(&info->lock, flags);
	}
	return indicator_addr;
}

static void virtio_ccw_drop_indicators(struct virtio_ccw_device *vcdev)
{
	struct virtio_ccw_vq_info *info;

	if (!vcdev->airq_info)
		return;
	list_for_each_entry(info, &vcdev->virtqueues, node)
		drop_airq_indicator(info->vq, vcdev->airq_info);
}

static int doing_io(struct virtio_ccw_device *vcdev, __u32 flag)
{
	unsigned long flags;
	__u32 ret;

	spin_lock_irqsave(get_ccwdev_lock(vcdev->cdev), flags);
	if (vcdev->err)
		ret = 0;
	else
		ret = vcdev->curr_io & flag;
	spin_unlock_irqrestore(get_ccwdev_lock(vcdev->cdev), flags);
	return ret;
}

static int ccw_io_helper(struct virtio_ccw_device *vcdev,
			 struct ccw1 *ccw, __u32 intparm)
{
	int ret;
	unsigned long flags;
	int flag = intparm & VIRTIO_CCW_INTPARM_MASK;

	mutex_lock(&vcdev->io_lock);
	do {
		spin_lock_irqsave(get_ccwdev_lock(vcdev->cdev), flags);
		ret = ccw_device_start(vcdev->cdev, ccw, intparm, 0, 0);
		if (!ret) {
			if (!vcdev->curr_io)
				vcdev->err = 0;
			vcdev->curr_io |= flag;
		}
		spin_unlock_irqrestore(get_ccwdev_lock(vcdev->cdev), flags);
		cpu_relax();
	} while (ret == -EBUSY);
	wait_event(vcdev->wait_q, doing_io(vcdev, flag) == 0);
	ret = ret ? ret : vcdev->err;
	mutex_unlock(&vcdev->io_lock);
	return ret;
}

static void virtio_ccw_drop_indicator(struct virtio_ccw_device *vcdev,
				      struct ccw1 *ccw)
{
	int ret;
	unsigned long *indicatorp = NULL;
	struct virtio_thinint_area *thinint_area = NULL;
	struct airq_info *airq_info = vcdev->airq_info;

	if (vcdev->is_thinint) {
		thinint_area = ccw_device_dma_zalloc(vcdev->cdev,
						     sizeof(*thinint_area));
		if (!thinint_area)
			return;
		thinint_area->summary_indicator =
			(unsigned long) get_summary_indicator(airq_info);
		thinint_area->isc = VIRTIO_AIRQ_ISC;
		ccw->cmd_code = CCW_CMD_SET_IND_ADAPTER;
		ccw->count = sizeof(*thinint_area);
		ccw->cda = (__u32)(unsigned long) thinint_area;
	} else {
		/* payload is the address of the indicators */
		indicatorp = ccw_device_dma_zalloc(vcdev->cdev,
						   sizeof(indicators(vcdev)));
		if (!indicatorp)
			return;
		*indicatorp = 0;
		ccw->cmd_code = CCW_CMD_SET_IND;
		ccw->count = sizeof(indicators(vcdev));
		ccw->cda = (__u32)(unsigned long) indicatorp;
	}
	/* Deregister indicators from host. */
	*indicators(vcdev) = 0;
	ccw->flags = 0;
	ret = ccw_io_helper(vcdev, ccw,
			    vcdev->is_thinint ?
			    VIRTIO_CCW_DOING_SET_IND_ADAPTER :
			    VIRTIO_CCW_DOING_SET_IND);
	if (ret && (ret != -ENODEV))
		dev_info(&vcdev->cdev->dev,
			 "Failed to deregister indicators (%d)\n", ret);
	else if (vcdev->is_thinint)
		virtio_ccw_drop_indicators(vcdev);
	ccw_device_dma_free(vcdev->cdev, indicatorp, sizeof(indicators(vcdev)));
	ccw_device_dma_free(vcdev->cdev, thinint_area, sizeof(*thinint_area));
}

static inline long __do_kvm_notify(struct subchannel_id schid,
				   unsigned long queue_index,
				   long cookie)
{
	register unsigned long __nr asm("1") = KVM_S390_VIRTIO_CCW_NOTIFY;
	register struct subchannel_id __schid asm("2") = schid;
	register unsigned long __index asm("3") = queue_index;
	register long __rc asm("2");
	register long __cookie asm("4") = cookie;

	asm volatile ("diag 2,4,0x500\n"
		      : "=d" (__rc) : "d" (__nr), "d" (__schid), "d" (__index),
		      "d"(__cookie)
		      : "memory", "cc");
	return __rc;
}

static inline long do_kvm_notify(struct subchannel_id schid,
				 unsigned long queue_index,
				 long cookie)
{
	diag_stat_inc(DIAG_STAT_X500);
	return __do_kvm_notify(schid, queue_index, cookie);
}

static bool virtio_ccw_kvm_notify(struct virtqueue *vq)
{
	struct virtio_ccw_vq_info *info = vq->priv;
	struct virtio_ccw_device *vcdev;
	struct subchannel_id schid;

	vcdev = to_vc_device(info->vq->vdev);
	ccw_device_get_schid(vcdev->cdev, &schid);
	info->cookie = do_kvm_notify(schid, vq->index, info->cookie);
	if (info->cookie < 0)
		return false;
	return true;
}

static int virtio_ccw_read_vq_conf(struct virtio_ccw_device *vcdev,
				   struct ccw1 *ccw, int index)
{
	int ret;

	vcdev->dma_area->config_block.index = index;
	ccw->cmd_code = CCW_CMD_READ_VQ_CONF;
	ccw->flags = 0;
	ccw->count = sizeof(struct vq_config_block);
	ccw->cda = (__u32)(unsigned long)(&vcdev->dma_area->config_block);
	ret = ccw_io_helper(vcdev, ccw, VIRTIO_CCW_DOING_READ_VQ_CONF);
	if (ret)
		return ret;
	return vcdev->dma_area->config_block.num ?: -ENOENT;
}

static void virtio_ccw_del_vq(struct virtqueue *vq, struct ccw1 *ccw)
{
	struct virtio_ccw_device *vcdev = to_vc_device(vq->vdev);
	struct virtio_ccw_vq_info *info = vq->priv;
	unsigned long flags;
	int ret;
	unsigned int index = vq->index;

	/* Remove from our list. */
	spin_lock_irqsave(&vcdev->lock, flags);
	list_del(&info->node);
	spin_unlock_irqrestore(&vcdev->lock, flags);

	/* Release from host. */
	if (vcdev->revision == 0) {
		info->info_block->l.queue = 0;
		info->info_block->l.align = 0;
		info->info_block->l.index = index;
		info->info_block->l.num = 0;
		ccw->count = sizeof(info->info_block->l);
	} else {
		info->info_block->s.desc = 0;
		info->info_block->s.index = index;
		info->info_block->s.num = 0;
		info->info_block->s.avail = 0;
		info->info_block->s.used = 0;
		ccw->count = sizeof(info->info_block->s);
	}
	ccw->cmd_code = CCW_CMD_SET_VQ;
	ccw->flags = 0;
	ccw->cda = (__u32)(unsigned long)(info->info_block);
	ret = ccw_io_helper(vcdev, ccw,
			    VIRTIO_CCW_DOING_SET_VQ | index);
	/*
	 * -ENODEV isn't considered an error: The device is gone anyway.
	 * This may happen on device detach.
	 */
	if (ret && (ret != -ENODEV))
		dev_warn(&vq->vdev->dev, "Error %d while deleting queue %d\n",
			 ret, index);

	vring_del_virtqueue(vq);
	ccw_device_dma_free(vcdev->cdev, info->info_block,
			    sizeof(*info->info_block));
	kfree(info);
}

static void virtio_ccw_del_vqs(struct virtio_device *vdev)
{
	struct virtqueue *vq, *n;
	struct ccw1 *ccw;
	struct virtio_ccw_device *vcdev = to_vc_device(vdev);

	ccw = ccw_device_dma_zalloc(vcdev->cdev, sizeof(*ccw));
	if (!ccw)
		return;

	virtio_ccw_drop_indicator(vcdev, ccw);

	list_for_each_entry_safe(vq, n, &vdev->vqs, list)
		virtio_ccw_del_vq(vq, ccw);

	ccw_device_dma_free(vcdev->cdev, ccw, sizeof(*ccw));
}

static struct virtqueue *virtio_ccw_setup_vq(struct virtio_device *vdev,
					     int i, vq_callback_t *callback,
					     const char *name, bool ctx,
					     struct ccw1 *ccw)
{
	struct virtio_ccw_device *vcdev = to_vc_device(vdev);
	int err;
	struct virtqueue *vq = NULL;
	struct virtio_ccw_vq_info *info;
	u64 queue;
	unsigned long flags;
	bool may_reduce;

	/* Allocate queue. */
	info = kzalloc(sizeof(struct virtio_ccw_vq_info), GFP_KERNEL);
	if (!info) {
		dev_warn(&vcdev->cdev->dev, "no info\n");
		err = -ENOMEM;
		goto out_err;
	}
	info->info_block = ccw_device_dma_zalloc(vcdev->cdev,
						 sizeof(*info->info_block));
	if (!info->info_block) {
		dev_warn(&vcdev->cdev->dev, "no info block\n");
		err = -ENOMEM;
		goto out_err;
	}
	info->num = virtio_ccw_read_vq_conf(vcdev, ccw, i);
	if (info->num < 0) {
		err = info->num;
		goto out_err;
	}
	may_reduce = vcdev->revision > 0;
	vq = vring_create_virtqueue(i, info->num, KVM_VIRTIO_CCW_RING_ALIGN,
				    vdev, true, may_reduce, ctx,
				    virtio_ccw_kvm_notify, callback, name);

	if (!vq) {
		/* For now, we fail if we can't get the requested size. */
		dev_warn(&vcdev->cdev->dev, "no vq\n");
		err = -ENOMEM;
		goto out_err;
	}
	/* it may have been reduced */
	info->num = virtqueue_get_vring_size(vq);

	/* Register it with the host. */
	queue = virtqueue_get_desc_addr(vq);
	if (vcdev->revision == 0) {
		info->info_block->l.queue = queue;
		info->info_block->l.align = KVM_VIRTIO_CCW_RING_ALIGN;
		info->info_block->l.index = i;
		info->info_block->l.num = info->num;
		ccw->count = sizeof(info->info_block->l);
	} else {
		info->info_block->s.desc = queue;
		info->info_block->s.index = i;
		info->info_block->s.num = info->num;
		info->info_block->s.avail = (__u64)virtqueue_get_avail_addr(vq);
		info->info_block->s.used = (__u64)virtqueue_get_used_addr(vq);
		ccw->count = sizeof(info->info_block->s);
	}
	ccw->cmd_code = CCW_CMD_SET_VQ;
	ccw->flags = 0;
	ccw->cda = (__u32)(unsigned long)(info->info_block);
	err = ccw_io_helper(vcdev, ccw, VIRTIO_CCW_DOING_SET_VQ | i);
	if (err) {
		dev_warn(&vcdev->cdev->dev, "SET_VQ failed\n");
		goto out_err;
	}

	info->vq = vq;
	vq->priv = info;

	/* Save it to our list. */
	spin_lock_irqsave(&vcdev->lock, flags);
	list_add(&info->node, &vcdev->virtqueues);
	spin_unlock_irqrestore(&vcdev->lock, flags);

	return vq;

out_err:
	if (vq)
		vring_del_virtqueue(vq);
	if (info) {
		ccw_device_dma_free(vcdev->cdev, info->info_block,
				    sizeof(*info->info_block));
	}
	kfree(info);
	return ERR_PTR(err);
}

static int virtio_ccw_register_adapter_ind(struct virtio_ccw_device *vcdev,
					   struct virtqueue *vqs[], int nvqs,
					   struct ccw1 *ccw)
{
	int ret;
	struct virtio_thinint_area *thinint_area = NULL;
	struct airq_info *info;

	thinint_area = ccw_device_dma_zalloc(vcdev->cdev,
					     sizeof(*thinint_area));
	if (!thinint_area) {
		ret = -ENOMEM;
		goto out;
	}
	/* Try to get an indicator. */
	thinint_area->indicator = get_airq_indicator(vqs, nvqs,
						     &thinint_area->bit_nr,
						     &vcdev->airq_info);
	if (!thinint_area->indicator) {
		ret = -ENOSPC;
		goto out;
	}
	info = vcdev->airq_info;
	thinint_area->summary_indicator =
		(unsigned long) get_summary_indicator(info);
	thinint_area->isc = VIRTIO_AIRQ_ISC;
	ccw->cmd_code = CCW_CMD_SET_IND_ADAPTER;
	ccw->flags = CCW_FLAG_SLI;
	ccw->count = sizeof(*thinint_area);
	ccw->cda = (__u32)(unsigned long)thinint_area;
	ret = ccw_io_helper(vcdev, ccw, VIRTIO_CCW_DOING_SET_IND_ADAPTER);
	if (ret) {
		if (ret == -EOPNOTSUPP) {
			/*
			 * The host does not support adapter interrupts
			 * for virtio-ccw, stop trying.
			 */
			virtio_ccw_use_airq = 0;
			pr_info("Adapter interrupts unsupported on host\n");
		} else
			dev_warn(&vcdev->cdev->dev,
				 "enabling adapter interrupts = %d\n", ret);
		virtio_ccw_drop_indicators(vcdev);
	}
out:
	ccw_device_dma_free(vcdev->cdev, thinint_area, sizeof(*thinint_area));
	return ret;
}

static int virtio_ccw_find_vqs(struct virtio_device *vdev, unsigned nvqs,
			       struct virtqueue *vqs[],
			       vq_callback_t *callbacks[],
			       const char * const names[],
			       const bool *ctx,
			       struct irq_affinity *desc)
{
	struct virtio_ccw_device *vcdev = to_vc_device(vdev);
	unsigned long *indicatorp = NULL;
	int ret, i, queue_idx = 0;
	struct ccw1 *ccw;

	ccw = ccw_device_dma_zalloc(vcdev->cdev, sizeof(*ccw));
	if (!ccw)
		return -ENOMEM;

	for (i = 0; i < nvqs; ++i) {
		if (!names[i]) {
			vqs[i] = NULL;
			continue;
		}

		vqs[i] = virtio_ccw_setup_vq(vdev, queue_idx++, callbacks[i],
					     names[i], ctx ? ctx[i] : false,
					     ccw);
		if (IS_ERR(vqs[i])) {
			ret = PTR_ERR(vqs[i]);
			vqs[i] = NULL;
			goto out;
		}
	}
	ret = -ENOMEM;
	/*
	 * We need a data area under 2G to communicate. Our payload is
	 * the address of the indicators.
	*/
	indicatorp = ccw_device_dma_zalloc(vcdev->cdev,
					   sizeof(indicators(vcdev)));
	if (!indicatorp)
		goto out;
	*indicatorp = (unsigned long) indicators(vcdev);
	if (vcdev->is_thinint) {
		ret = virtio_ccw_register_adapter_ind(vcdev, vqs, nvqs, ccw);
		if (ret)
			/* no error, just fall back to legacy interrupts */
			vcdev->is_thinint = false;
	}
	if (!vcdev->is_thinint) {
		/* Register queue indicators with host. */
		*indicators(vcdev) = 0;
		ccw->cmd_code = CCW_CMD_SET_IND;
		ccw->flags = 0;
		ccw->count = sizeof(indicators(vcdev));
		ccw->cda = (__u32)(unsigned long) indicatorp;
		ret = ccw_io_helper(vcdev, ccw, VIRTIO_CCW_DOING_SET_IND);
		if (ret)
			goto out;
	}
	/* Register indicators2 with host for config changes */
	*indicatorp = (unsigned long) indicators2(vcdev);
	*indicators2(vcdev) = 0;
	ccw->cmd_code = CCW_CMD_SET_CONF_IND;
	ccw->flags = 0;
	ccw->count = sizeof(indicators2(vcdev));
	ccw->cda = (__u32)(unsigned long) indicatorp;
	ret = ccw_io_helper(vcdev, ccw, VIRTIO_CCW_DOING_SET_CONF_IND);
	if (ret)
		goto out;

	if (indicatorp)
		ccw_device_dma_free(vcdev->cdev, indicatorp,
				    sizeof(indicators(vcdev)));
	ccw_device_dma_free(vcdev->cdev, ccw, sizeof(*ccw));
	return 0;
out:
	if (indicatorp)
		ccw_device_dma_free(vcdev->cdev, indicatorp,
				    sizeof(indicators(vcdev)));
	ccw_device_dma_free(vcdev->cdev, ccw, sizeof(*ccw));
	virtio_ccw_del_vqs(vdev);
	return ret;
}

static void virtio_ccw_reset(struct virtio_device *vdev)
{
	struct virtio_ccw_device *vcdev = to_vc_device(vdev);
	struct ccw1 *ccw;

	ccw = ccw_device_dma_zalloc(vcdev->cdev, sizeof(*ccw));
	if (!ccw)
		return;

	/* Zero status bits. */
	vcdev->dma_area->status = 0;

	/* Send a reset ccw on device. */
	ccw->cmd_code = CCW_CMD_VDEV_RESET;
	ccw->flags = 0;
	ccw->count = 0;
	ccw->cda = 0;
	ccw_io_helper(vcdev, ccw, VIRTIO_CCW_DOING_RESET);
	ccw_device_dma_free(vcdev->cdev, ccw, sizeof(*ccw));
}

static u64 virtio_ccw_get_features(struct virtio_device *vdev)
{
	struct virtio_ccw_device *vcdev = to_vc_device(vdev);
	struct virtio_feature_desc *features;
	int ret;
	u64 rc;
	struct ccw1 *ccw;

	ccw = ccw_device_dma_zalloc(vcdev->cdev, sizeof(*ccw));
	if (!ccw)
		return 0;

	features = ccw_device_dma_zalloc(vcdev->cdev, sizeof(*features));
	if (!features) {
		rc = 0;
		goto out_free;
	}
	/* Read the feature bits from the host. */
	features->index = 0;
	ccw->cmd_code = CCW_CMD_READ_FEAT;
	ccw->flags = 0;
	ccw->count = sizeof(*features);
	ccw->cda = (__u32)(unsigned long)features;
	ret = ccw_io_helper(vcdev, ccw, VIRTIO_CCW_DOING_READ_FEAT);
	if (ret) {
		rc = 0;
		goto out_free;
	}

	rc = le32_to_cpu(features->features);

	if (vcdev->revision == 0)
		goto out_free;

	/* Read second half of the feature bits from the host. */
	features->index = 1;
	ccw->cmd_code = CCW_CMD_READ_FEAT;
	ccw->flags = 0;
	ccw->count = sizeof(*features);
	ccw->cda = (__u32)(unsigned long)features;
	ret = ccw_io_helper(vcdev, ccw, VIRTIO_CCW_DOING_READ_FEAT);
	if (ret == 0)
		rc |= (u64)le32_to_cpu(features->features) << 32;

out_free:
	ccw_device_dma_free(vcdev->cdev, features, sizeof(*features));
	ccw_device_dma_free(vcdev->cdev, ccw, sizeof(*ccw));
	return rc;
}

static void ccw_transport_features(struct virtio_device *vdev)
{
	/*
	 * Currently nothing to do here.
	 */
}

static int virtio_ccw_finalize_features(struct virtio_device *vdev)
{
	struct virtio_ccw_device *vcdev = to_vc_device(vdev);
	struct virtio_feature_desc *features;
	struct ccw1 *ccw;
	int ret;

	if (vcdev->revision >= 1 &&
	    !__virtio_test_bit(vdev, VIRTIO_F_VERSION_1)) {
		dev_err(&vdev->dev, "virtio: device uses revision 1 "
			"but does not have VIRTIO_F_VERSION_1\n");
		return -EINVAL;
	}

	ccw = ccw_device_dma_zalloc(vcdev->cdev, sizeof(*ccw));
	if (!ccw)
		return -ENOMEM;

	features = ccw_device_dma_zalloc(vcdev->cdev, sizeof(*features));
	if (!features) {
		ret = -ENOMEM;
		goto out_free;
	}
	/* Give virtio_ring a chance to accept features. */
	vring_transport_features(vdev);

	/* Give virtio_ccw a chance to accept features. */
	ccw_transport_features(vdev);

	features->index = 0;
	features->features = cpu_to_le32((u32)vdev->features);
	/* Write the first half of the feature bits to the host. */
	ccw->cmd_code = CCW_CMD_WRITE_FEAT;
	ccw->flags = 0;
	ccw->count = sizeof(*features);
	ccw->cda = (__u32)(unsigned long)features;
	ret = ccw_io_helper(vcdev, ccw, VIRTIO_CCW_DOING_WRITE_FEAT);
	if (ret)
		goto out_free;

	if (vcdev->revision == 0)
		goto out_free;

	features->index = 1;
	features->features = cpu_to_le32(vdev->features >> 32);
	/* Write the second half of the feature bits to the host. */
	ccw->cmd_code = CCW_CMD_WRITE_FEAT;
	ccw->flags = 0;
	ccw->count = sizeof(*features);
	ccw->cda = (__u32)(unsigned long)features;
	ret = ccw_io_helper(vcdev, ccw, VIRTIO_CCW_DOING_WRITE_FEAT);

out_free:
	ccw_device_dma_free(vcdev->cdev, features, sizeof(*features));
	ccw_device_dma_free(vcdev->cdev, ccw, sizeof(*ccw));

	return ret;
}

static void virtio_ccw_get_config(struct virtio_device *vdev,
				  unsigned int offset, void *buf, unsigned len)
{
	struct virtio_ccw_device *vcdev = to_vc_device(vdev);
	int ret;
	struct ccw1 *ccw;
	void *config_area;
	unsigned long flags;

	ccw = ccw_device_dma_zalloc(vcdev->cdev, sizeof(*ccw));
	if (!ccw)
		return;

	config_area = ccw_device_dma_zalloc(vcdev->cdev,
					    VIRTIO_CCW_CONFIG_SIZE);
	if (!config_area)
		goto out_free;

	/* Read the config area from the host. */
	ccw->cmd_code = CCW_CMD_READ_CONF;
	ccw->flags = 0;
	ccw->count = offset + len;
	ccw->cda = (__u32)(unsigned long)config_area;
	ret = ccw_io_helper(vcdev, ccw, VIRTIO_CCW_DOING_READ_CONFIG);
	if (ret)
		goto out_free;

	spin_lock_irqsave(&vcdev->lock, flags);
	memcpy(vcdev->config, config_area, offset + len);
	if (vcdev->config_ready < offset + len)
		vcdev->config_ready = offset + len;
	spin_unlock_irqrestore(&vcdev->lock, flags);
	if (buf)
		memcpy(buf, config_area + offset, len);

out_free:
	ccw_device_dma_free(vcdev->cdev, config_area, VIRTIO_CCW_CONFIG_SIZE);
	ccw_device_dma_free(vcdev->cdev, ccw, sizeof(*ccw));
}

static void virtio_ccw_set_config(struct virtio_device *vdev,
				  unsigned int offset, const void *buf,
				  unsigned len)
{
	struct virtio_ccw_device *vcdev = to_vc_device(vdev);
	struct ccw1 *ccw;
	void *config_area;
	unsigned long flags;

	ccw = ccw_device_dma_zalloc(vcdev->cdev, sizeof(*ccw));
	if (!ccw)
		return;

	config_area = ccw_device_dma_zalloc(vcdev->cdev,
					    VIRTIO_CCW_CONFIG_SIZE);
	if (!config_area)
		goto out_free;

	/* Make sure we don't overwrite fields. */
	if (vcdev->config_ready < offset)
		virtio_ccw_get_config(vdev, 0, NULL, offset);
	spin_lock_irqsave(&vcdev->lock, flags);
	memcpy(&vcdev->config[offset], buf, len);
	/* Write the config area to the host. */
	memcpy(config_area, vcdev->config, sizeof(vcdev->config));
	spin_unlock_irqrestore(&vcdev->lock, flags);
	ccw->cmd_code = CCW_CMD_WRITE_CONF;
	ccw->flags = 0;
	ccw->count = offset + len;
	ccw->cda = (__u32)(unsigned long)config_area;
	ccw_io_helper(vcdev, ccw, VIRTIO_CCW_DOING_WRITE_CONFIG);

out_free:
	ccw_device_dma_free(vcdev->cdev, config_area, VIRTIO_CCW_CONFIG_SIZE);
	ccw_device_dma_free(vcdev->cdev, ccw, sizeof(*ccw));
}

static u8 virtio_ccw_get_status(struct virtio_device *vdev)
{
	struct virtio_ccw_device *vcdev = to_vc_device(vdev);
	u8 old_status = vcdev->dma_area->status;
	struct ccw1 *ccw;

	if (vcdev->revision < 1)
		return vcdev->dma_area->status;

	ccw = ccw_device_dma_zalloc(vcdev->cdev, sizeof(*ccw));
	if (!ccw)
		return old_status;

	ccw->cmd_code = CCW_CMD_READ_STATUS;
	ccw->flags = 0;
	ccw->count = sizeof(vcdev->dma_area->status);
	ccw->cda = (__u32)(unsigned long)&vcdev->dma_area->status;
	ccw_io_helper(vcdev, ccw, VIRTIO_CCW_DOING_READ_STATUS);
/*
 * If the channel program failed (should only happen if the device
 * was hotunplugged, and then we clean up via the machine check
 * handler anyway), vcdev->dma_area->status was not overwritten and we just
 * return the old status, which is fine.
*/
	ccw_device_dma_free(vcdev->cdev, ccw, sizeof(*ccw));

	return vcdev->dma_area->status;
}

static void virtio_ccw_set_status(struct virtio_device *vdev, u8 status)
{
	struct virtio_ccw_device *vcdev = to_vc_device(vdev);
	u8 old_status = vcdev->dma_area->status;
	struct ccw1 *ccw;
	int ret;

	ccw = ccw_device_dma_zalloc(vcdev->cdev, sizeof(*ccw));
	if (!ccw)
		return;

	/* Write the status to the host. */
	vcdev->dma_area->status = status;
	ccw->cmd_code = CCW_CMD_WRITE_STATUS;
	ccw->flags = 0;
	ccw->count = sizeof(status);
	ccw->cda = (__u32)(unsigned long)&vcdev->dma_area->status;
	ret = ccw_io_helper(vcdev, ccw, VIRTIO_CCW_DOING_WRITE_STATUS);
	/* Write failed? We assume status is unchanged. */
	if (ret)
		vcdev->dma_area->status = old_status;
	ccw_device_dma_free(vcdev->cdev, ccw, sizeof(*ccw));
}

static const char *virtio_ccw_bus_name(struct virtio_device *vdev)
{
	struct virtio_ccw_device *vcdev = to_vc_device(vdev);

	return dev_name(&vcdev->cdev->dev);
}

static const struct virtio_config_ops virtio_ccw_config_ops = {
	.get_features = virtio_ccw_get_features,
	.finalize_features = virtio_ccw_finalize_features,
	.get = virtio_ccw_get_config,
	.set = virtio_ccw_set_config,
	.get_status = virtio_ccw_get_status,
	.set_status = virtio_ccw_set_status,
	.reset = virtio_ccw_reset,
	.find_vqs = virtio_ccw_find_vqs,
	.del_vqs = virtio_ccw_del_vqs,
	.bus_name = virtio_ccw_bus_name,
};


/*
 * ccw bus driver related functions
 */

static void virtio_ccw_release_dev(struct device *_d)
{
	struct virtio_device *dev = dev_to_virtio(_d);
	struct virtio_ccw_device *vcdev = to_vc_device(dev);

	ccw_device_dma_free(vcdev->cdev, vcdev->dma_area,
			    sizeof(*vcdev->dma_area));
	kfree(vcdev);
}

static int irb_is_error(struct irb *irb)
{
	if (scsw_cstat(&irb->scsw) != 0)
		return 1;
	if (scsw_dstat(&irb->scsw) & ~(DEV_STAT_CHN_END | DEV_STAT_DEV_END))
		return 1;
	if (scsw_cc(&irb->scsw) != 0)
		return 1;
	return 0;
}

static struct virtqueue *virtio_ccw_vq_by_ind(struct virtio_ccw_device *vcdev,
					      int index)
{
	struct virtio_ccw_vq_info *info;
	unsigned long flags;
	struct virtqueue *vq;

	vq = NULL;
	spin_lock_irqsave(&vcdev->lock, flags);
	list_for_each_entry(info, &vcdev->virtqueues, node) {
		if (info->vq->index == index) {
			vq = info->vq;
			break;
		}
	}
	spin_unlock_irqrestore(&vcdev->lock, flags);
	return vq;
}

static void virtio_ccw_check_activity(struct virtio_ccw_device *vcdev,
				      __u32 activity)
{
	if (vcdev->curr_io & activity) {
		switch (activity) {
		case VIRTIO_CCW_DOING_READ_FEAT:
		case VIRTIO_CCW_DOING_WRITE_FEAT:
		case VIRTIO_CCW_DOING_READ_CONFIG:
		case VIRTIO_CCW_DOING_WRITE_CONFIG:
		case VIRTIO_CCW_DOING_WRITE_STATUS:
		case VIRTIO_CCW_DOING_READ_STATUS:
		case VIRTIO_CCW_DOING_SET_VQ:
		case VIRTIO_CCW_DOING_SET_IND:
		case VIRTIO_CCW_DOING_SET_CONF_IND:
		case VIRTIO_CCW_DOING_RESET:
		case VIRTIO_CCW_DOING_READ_VQ_CONF:
		case VIRTIO_CCW_DOING_SET_IND_ADAPTER:
		case VIRTIO_CCW_DOING_SET_VIRTIO_REV:
			vcdev->curr_io &= ~activity;
			wake_up(&vcdev->wait_q);
			break;
		default:
			/* don't know what to do... */
			dev_warn(&vcdev->cdev->dev,
				 "Suspicious activity '%08x'\n", activity);
			WARN_ON(1);
			break;
		}
	}
}

static void virtio_ccw_int_handler(struct ccw_device *cdev,
				   unsigned long intparm,
				   struct irb *irb)
{
	__u32 activity = intparm & VIRTIO_CCW_INTPARM_MASK;
	struct virtio_ccw_device *vcdev = dev_get_drvdata(&cdev->dev);
	int i;
	struct virtqueue *vq;

	if (!vcdev)
		return;
	if (IS_ERR(irb)) {
		vcdev->err = PTR_ERR(irb);
		virtio_ccw_check_activity(vcdev, activity);
		/* Don't poke around indicators, something's wrong. */
		return;
	}
	/* Check if it's a notification from the host. */
	if ((intparm == 0) &&
	    (scsw_stctl(&irb->scsw) ==
	     (SCSW_STCTL_ALERT_STATUS | SCSW_STCTL_STATUS_PEND))) {
		/* OK */
	}
	if (irb_is_error(irb)) {
		/* Command reject? */
		if ((scsw_dstat(&irb->scsw) & DEV_STAT_UNIT_CHECK) &&
		    (irb->ecw[0] & SNS0_CMD_REJECT))
			vcdev->err = -EOPNOTSUPP;
		else
			/* Map everything else to -EIO. */
			vcdev->err = -EIO;
	}
	virtio_ccw_check_activity(vcdev, activity);
	for_each_set_bit(i, indicators(vcdev),
			 sizeof(*indicators(vcdev)) * BITS_PER_BYTE) {
		/* The bit clear must happen before the vring kick. */
		clear_bit(i, indicators(vcdev));
		barrier();
		vq = virtio_ccw_vq_by_ind(vcdev, i);
		vring_interrupt(0, vq);
	}
	if (test_bit(0, indicators2(vcdev))) {
		virtio_config_changed(&vcdev->vdev);
		clear_bit(0, indicators2(vcdev));
	}
}

/*
 * We usually want to autoonline all devices, but give the admin
 * a way to exempt devices from this.
 */
#define __DEV_WORDS ((__MAX_SUBCHANNEL + (8*sizeof(long) - 1)) / \
		     (8*sizeof(long)))
static unsigned long devs_no_auto[__MAX_SSID + 1][__DEV_WORDS];

static char *no_auto = "";

module_param(no_auto, charp, 0444);
MODULE_PARM_DESC(no_auto, "list of ccw bus id ranges not to be auto-onlined");

static int virtio_ccw_check_autoonline(struct ccw_device *cdev)
{
	struct ccw_dev_id id;

	ccw_device_get_id(cdev, &id);
	if (test_bit(id.devno, devs_no_auto[id.ssid]))
		return 0;
	return 1;
}

static void virtio_ccw_auto_online(void *data, async_cookie_t cookie)
{
	struct ccw_device *cdev = data;
	int ret;

	ret = ccw_device_set_online(cdev);
	if (ret)
		dev_warn(&cdev->dev, "Failed to set online: %d\n", ret);
}

static int virtio_ccw_probe(struct ccw_device *cdev)
{
	cdev->handler = virtio_ccw_int_handler;

	if (virtio_ccw_check_autoonline(cdev))
		async_schedule(virtio_ccw_auto_online, cdev);
	return 0;
}

static struct virtio_ccw_device *virtio_grab_drvdata(struct ccw_device *cdev)
{
	unsigned long flags;
	struct virtio_ccw_device *vcdev;

	spin_lock_irqsave(get_ccwdev_lock(cdev), flags);
	vcdev = dev_get_drvdata(&cdev->dev);
	if (!vcdev || vcdev->going_away) {
		spin_unlock_irqrestore(get_ccwdev_lock(cdev), flags);
		return NULL;
	}
	vcdev->going_away = true;
	spin_unlock_irqrestore(get_ccwdev_lock(cdev), flags);
	return vcdev;
}

static void virtio_ccw_remove(struct ccw_device *cdev)
{
	unsigned long flags;
	struct virtio_ccw_device *vcdev = virtio_grab_drvdata(cdev);

	if (vcdev && cdev->online) {
		if (vcdev->device_lost)
			virtio_break_device(&vcdev->vdev);
		unregister_virtio_device(&vcdev->vdev);
		spin_lock_irqsave(get_ccwdev_lock(cdev), flags);
		dev_set_drvdata(&cdev->dev, NULL);
		spin_unlock_irqrestore(get_ccwdev_lock(cdev), flags);
	}
	cdev->handler = NULL;
}

static int virtio_ccw_offline(struct ccw_device *cdev)
{
	unsigned long flags;
	struct virtio_ccw_device *vcdev = virtio_grab_drvdata(cdev);

	if (!vcdev)
		return 0;
	if (vcdev->device_lost)
		virtio_break_device(&vcdev->vdev);
	unregister_virtio_device(&vcdev->vdev);
	spin_lock_irqsave(get_ccwdev_lock(cdev), flags);
	dev_set_drvdata(&cdev->dev, NULL);
	spin_unlock_irqrestore(get_ccwdev_lock(cdev), flags);
	return 0;
}

static int virtio_ccw_set_transport_rev(struct virtio_ccw_device *vcdev)
{
	struct virtio_rev_info *rev;
	struct ccw1 *ccw;
	int ret;

	ccw = ccw_device_dma_zalloc(vcdev->cdev, sizeof(*ccw));
	if (!ccw)
		return -ENOMEM;
	rev = ccw_device_dma_zalloc(vcdev->cdev, sizeof(*rev));
	if (!rev) {
		ccw_device_dma_free(vcdev->cdev, ccw, sizeof(*ccw));
		return -ENOMEM;
	}

	/* Set transport revision */
	ccw->cmd_code = CCW_CMD_SET_VIRTIO_REV;
	ccw->flags = 0;
	ccw->count = sizeof(*rev);
	ccw->cda = (__u32)(unsigned long)rev;

	vcdev->revision = VIRTIO_CCW_REV_MAX;
	do {
		rev->revision = vcdev->revision;
		/* none of our supported revisions carry payload */
		rev->length = 0;
		ret = ccw_io_helper(vcdev, ccw,
				    VIRTIO_CCW_DOING_SET_VIRTIO_REV);
		if (ret == -EOPNOTSUPP) {
			if (vcdev->revision == 0)
				/*
				 * The host device does not support setting
				 * the revision: let's operate it in legacy
				 * mode.
				 */
				ret = 0;
			else
				vcdev->revision--;
		}
	} while (ret == -EOPNOTSUPP);

	ccw_device_dma_free(vcdev->cdev, ccw, sizeof(*ccw));
	ccw_device_dma_free(vcdev->cdev, rev, sizeof(*rev));
	return ret;
}

static int virtio_ccw_online(struct ccw_device *cdev)
{
	int ret;
	struct virtio_ccw_device *vcdev;
	unsigned long flags;

	vcdev = kzalloc(sizeof(*vcdev), GFP_KERNEL);
	if (!vcdev) {
		dev_warn(&cdev->dev, "Could not get memory for virtio\n");
		ret = -ENOMEM;
		goto out_free;
	}
	vcdev->vdev.dev.parent = &cdev->dev;
	vcdev->cdev = cdev;
	vcdev->dma_area = ccw_device_dma_zalloc(vcdev->cdev,
						sizeof(*vcdev->dma_area));
	if (!vcdev->dma_area) {
		ret = -ENOMEM;
		goto out_free;
	}

	vcdev->is_thinint = virtio_ccw_use_airq; /* at least try */

	vcdev->vdev.dev.release = virtio_ccw_release_dev;
	vcdev->vdev.config = &virtio_ccw_config_ops;
	init_waitqueue_head(&vcdev->wait_q);
	INIT_LIST_HEAD(&vcdev->virtqueues);
	spin_lock_init(&vcdev->lock);
	mutex_init(&vcdev->io_lock);

	spin_lock_irqsave(get_ccwdev_lock(cdev), flags);
	dev_set_drvdata(&cdev->dev, vcdev);
	spin_unlock_irqrestore(get_ccwdev_lock(cdev), flags);
	vcdev->vdev.id.vendor = cdev->id.cu_type;
	vcdev->vdev.id.device = cdev->id.cu_model;

	ret = virtio_ccw_set_transport_rev(vcdev);
	if (ret)
		goto out_free;

	ret = register_virtio_device(&vcdev->vdev);
	if (ret) {
		dev_warn(&cdev->dev, "Failed to register virtio device: %d\n",
			 ret);
		goto out_put;
	}
	return 0;
out_put:
	spin_lock_irqsave(get_ccwdev_lock(cdev), flags);
	dev_set_drvdata(&cdev->dev, NULL);
	spin_unlock_irqrestore(get_ccwdev_lock(cdev), flags);
	put_device(&vcdev->vdev.dev);
	return ret;
out_free:
	if (vcdev) {
		ccw_device_dma_free(vcdev->cdev, vcdev->dma_area,
				    sizeof(*vcdev->dma_area));
	}
	kfree(vcdev);
	return ret;
}

static int virtio_ccw_cio_notify(struct ccw_device *cdev, int event)
{
	int rc;
	struct virtio_ccw_device *vcdev = dev_get_drvdata(&cdev->dev);

	/*
	 * Make sure vcdev is set
	 * i.e. set_offline/remove callback not already running
	 */
	if (!vcdev)
		return NOTIFY_DONE;

	switch (event) {
	case CIO_GONE:
		vcdev->device_lost = true;
		rc = NOTIFY_DONE;
		break;
	case CIO_OPER:
		rc = NOTIFY_OK;
		break;
	default:
		rc = NOTIFY_DONE;
		break;
	}
	return rc;
}

static struct ccw_device_id virtio_ids[] = {
	{ CCW_DEVICE(0x3832, 0) },
	{},
};

#ifdef CONFIG_PM_SLEEP
static int virtio_ccw_freeze(struct ccw_device *cdev)
{
	struct virtio_ccw_device *vcdev = dev_get_drvdata(&cdev->dev);

	return virtio_device_freeze(&vcdev->vdev);
}

static int virtio_ccw_restore(struct ccw_device *cdev)
{
	struct virtio_ccw_device *vcdev = dev_get_drvdata(&cdev->dev);
	int ret;

	ret = virtio_ccw_set_transport_rev(vcdev);
	if (ret)
		return ret;

	return virtio_device_restore(&vcdev->vdev);
}
#endif

static struct ccw_driver virtio_ccw_driver = {
	.driver = {
		.owner = THIS_MODULE,
		.name = "virtio_ccw",
	},
	.ids = virtio_ids,
	.probe = virtio_ccw_probe,
	.remove = virtio_ccw_remove,
	.set_offline = virtio_ccw_offline,
	.set_online = virtio_ccw_online,
	.notify = virtio_ccw_cio_notify,
	.int_class = IRQIO_VIR,
#ifdef CONFIG_PM_SLEEP
	.freeze = virtio_ccw_freeze,
	.thaw = virtio_ccw_restore,
	.restore = virtio_ccw_restore,
#endif
};

static int __init pure_hex(char **cp, unsigned int *val, int min_digit,
			   int max_digit, int max_val)
{
	int diff;

	diff = 0;
	*val = 0;

	while (diff <= max_digit) {
		int value = hex_to_bin(**cp);

		if (value < 0)
			break;
		*val = *val * 16 + value;
		(*cp)++;
		diff++;
	}

	if ((diff < min_digit) || (diff > max_digit) || (*val > max_val))
		return 1;

	return 0;
}

static int __init parse_busid(char *str, unsigned int *cssid,
			      unsigned int *ssid, unsigned int *devno)
{
	char *str_work;
	int rc, ret;

	rc = 1;

	if (*str == '\0')
		goto out;

	str_work = str;
	ret = pure_hex(&str_work, cssid, 1, 2, __MAX_CSSID);
	if (ret || (str_work[0] != '.'))
		goto out;
	str_work++;
	ret = pure_hex(&str_work, ssid, 1, 1, __MAX_SSID);
	if (ret || (str_work[0] != '.'))
		goto out;
	str_work++;
	ret = pure_hex(&str_work, devno, 4, 4, __MAX_SUBCHANNEL);
	if (ret || (str_work[0] != '\0'))
		goto out;

	rc = 0;
out:
	return rc;
}

static void __init no_auto_parse(void)
{
	unsigned int from_cssid, to_cssid, from_ssid, to_ssid, from, to;
	char *parm, *str;
	int rc;

	str = no_auto;
	while ((parm = strsep(&str, ","))) {
		rc = parse_busid(strsep(&parm, "-"), &from_cssid,
				 &from_ssid, &from);
		if (rc)
			continue;
		if (parm != NULL) {
			rc = parse_busid(parm, &to_cssid,
					 &to_ssid, &to);
			if ((from_ssid > to_ssid) ||
			    ((from_ssid == to_ssid) && (from > to)))
				rc = -EINVAL;
		} else {
			to_cssid = from_cssid;
			to_ssid = from_ssid;
			to = from;
		}
		if (rc)
			continue;
		while ((from_ssid < to_ssid) ||
		       ((from_ssid == to_ssid) && (from <= to))) {
			set_bit(from, devs_no_auto[from_ssid]);
			from++;
			if (from > __MAX_SUBCHANNEL) {
				from_ssid++;
				from = 0;
			}
		}
	}
}

static int __init virtio_ccw_init(void)
{
	int rc;

	/* parse no_auto string before we do anything further */
	no_auto_parse();

	summary_indicators = cio_dma_zalloc(MAX_AIRQ_AREAS);
	if (!summary_indicators)
		return -ENOMEM;
	rc = ccw_driver_register(&virtio_ccw_driver);
	if (rc)
		cio_dma_free(summary_indicators, MAX_AIRQ_AREAS);
	return rc;
}
device_initcall(virtio_ccw_init);<|MERGE_RESOLUTION|>--- conflicted
+++ resolved
@@ -145,11 +145,8 @@
 	struct airq_iv *aiv;
 };
 static struct airq_info *airq_areas[MAX_AIRQ_AREAS];
-<<<<<<< HEAD
-=======
 static DEFINE_MUTEX(airq_areas_lock);
 
->>>>>>> bb831786
 static u8 *summary_indicators;
 
 static inline u8 *get_summary_indicator(struct airq_info *info)
