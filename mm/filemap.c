--- conflicted
+++ resolved
@@ -993,14 +993,8 @@
 	struct wait_page_key *key = arg;
 	struct wait_page_queue *wait_page
 		= container_of(wait, struct wait_page_queue, wait);
-	int ret;
-
-<<<<<<< HEAD
-	if (wait_page->page != key->page)
-	       return 0;
-	key->page_match = 1;
-
-	if (wait_page->bit_nr != key->bit_nr)
+
+	if (!wake_page_match(wait_page, key))
 		return 0;
 
 	/*
@@ -1033,12 +1027,6 @@
 	 */
 	list_del_init_careful(&wait->entry);
 	return ret;
-=======
-	ret = wake_page_match(wait_page, key);
-	if (ret != 1)
-		return ret;
-	return autoremove_wake_function(wait, mode, sync, key);
->>>>>>> fa15bafb
 }
 
 static void wake_up_page_bit(struct page *page, int bit_nr)
@@ -2099,11 +2087,8 @@
 
 		page = find_get_page(mapping, index);
 		if (!page) {
-<<<<<<< HEAD
-			if (iocb->ki_flags & (IOCB_NOWAIT | IOCB_NOIO))
+			if (iocb->ki_flags & IOCB_NOIO)
 				goto would_block;
-=======
->>>>>>> fa15bafb
 			page_cache_sync_readahead(mapping,
 					ra, filp,
 					index, last_index - index);
@@ -2249,11 +2234,7 @@
 		}
 
 readpage:
-<<<<<<< HEAD
-		if (iocb->ki_flags & IOCB_NOIO) {
-=======
-		if (iocb->ki_flags & IOCB_NOWAIT) {
->>>>>>> fa15bafb
+		if (iocb->ki_flags & (IOCB_NOIO | IOCB_NOWAIT)) {
 			unlock_page(page);
 			put_page(page);
 			goto would_block;
