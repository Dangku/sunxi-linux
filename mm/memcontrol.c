--- conflicted
+++ resolved
@@ -1701,11 +1701,6 @@
 	if (mem_cgroup_out_of_memory(memcg, mask, order))
 		return OOM_SUCCESS;
 
-<<<<<<< HEAD
-	WARN(1,"Memory cgroup charge failed because of no reclaimable memory! "
-		"This looks like a misconfiguration or a kernel bug.");
-=======
->>>>>>> f9885ef8
 	return OOM_FAILED;
 }
 
