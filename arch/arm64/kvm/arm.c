// SPDX-License-Identifier: GPL-2.0-only
/*
 * Copyright (C) 2012 - Virtual Open Systems and Columbia University
 * Author: Christoffer Dall <c.dall@virtualopensystems.com>
 */

#include <linux/bug.h>
#include <linux/cpu_pm.h>
#include <linux/entry-kvm.h>
#include <linux/errno.h>
#include <linux/err.h>
#include <linux/kvm_host.h>
#include <linux/list.h>
#include <linux/module.h>
#include <linux/vmalloc.h>
#include <linux/fs.h>
#include <linux/mman.h>
#include <linux/sched.h>
#include <linux/kmemleak.h>
#include <linux/kvm.h>
#include <linux/kvm_irqfd.h>
#include <linux/irqbypass.h>
#include <linux/sched/stat.h>
#include <linux/psci.h>
#include <trace/events/kvm.h>

#define CREATE_TRACE_POINTS
#include "trace_arm.h"

#include <linux/uaccess.h>
#include <asm/ptrace.h>
#include <asm/mman.h>
#include <asm/tlbflush.h>
#include <asm/cacheflush.h>
#include <asm/cpufeature.h>
#include <asm/virt.h>
#include <asm/kvm_arm.h>
#include <asm/kvm_asm.h>
#include <asm/kvm_mmu.h>
#include <asm/kvm_emulate.h>
#include <asm/sections.h>

#include <kvm/arm_hypercalls.h>
#include <kvm/arm_pmu.h>
#include <kvm/arm_psci.h>

static enum kvm_mode kvm_mode = KVM_MODE_DEFAULT;
DEFINE_STATIC_KEY_FALSE(kvm_protected_mode_initialized);

DECLARE_KVM_HYP_PER_CPU(unsigned long, kvm_hyp_vector);

static DEFINE_PER_CPU(unsigned long, kvm_arm_hyp_stack_page);
unsigned long kvm_arm_hyp_percpu_base[NR_CPUS];
DECLARE_KVM_NVHE_PER_CPU(struct kvm_nvhe_init_params, kvm_init_params);

static bool vgic_present;

static DEFINE_PER_CPU(unsigned char, kvm_arm_hardware_enabled);
DEFINE_STATIC_KEY_FALSE(userspace_irqchip_in_use);

int kvm_arch_vcpu_should_kick(struct kvm_vcpu *vcpu)
{
	return kvm_vcpu_exiting_guest_mode(vcpu) == IN_GUEST_MODE;
}

int kvm_arch_hardware_setup(void *opaque)
{
	return 0;
}

int kvm_arch_check_processor_compat(void *opaque)
{
	return 0;
}

int kvm_vm_ioctl_enable_cap(struct kvm *kvm,
			    struct kvm_enable_cap *cap)
{
	int r;

	if (cap->flags)
		return -EINVAL;

	switch (cap->cap) {
	case KVM_CAP_ARM_NISV_TO_USER:
		r = 0;
		set_bit(KVM_ARCH_FLAG_RETURN_NISV_IO_ABORT_TO_USER,
			&kvm->arch.flags);
		break;
	case KVM_CAP_ARM_MTE:
		mutex_lock(&kvm->lock);
		if (!system_supports_mte() || kvm->created_vcpus) {
			r = -EINVAL;
		} else {
			r = 0;
			set_bit(KVM_ARCH_FLAG_MTE_ENABLED, &kvm->arch.flags);
		}
		mutex_unlock(&kvm->lock);
		break;
	case KVM_CAP_ARM_SYSTEM_SUSPEND:
		r = 0;
		set_bit(KVM_ARCH_FLAG_SYSTEM_SUSPEND_ENABLED, &kvm->arch.flags);
		break;
	default:
		r = -EINVAL;
		break;
	}

	return r;
}

static int kvm_arm_default_max_vcpus(void)
{
	return vgic_present ? kvm_vgic_get_max_vcpus() : KVM_MAX_VCPUS;
}

static void set_default_spectre(struct kvm *kvm)
{
	/*
	 * The default is to expose CSV2 == 1 if the HW isn't affected.
	 * Although this is a per-CPU feature, we make it global because
	 * asymmetric systems are just a nuisance.
	 *
	 * Userspace can override this as long as it doesn't promise
	 * the impossible.
	 */
	if (arm64_get_spectre_v2_state() == SPECTRE_UNAFFECTED)
		kvm->arch.pfr0_csv2 = 1;
	if (arm64_get_meltdown_state() == SPECTRE_UNAFFECTED)
		kvm->arch.pfr0_csv3 = 1;
}

/**
 * kvm_arch_init_vm - initializes a VM data structure
 * @kvm:	pointer to the KVM struct
 */
int kvm_arch_init_vm(struct kvm *kvm, unsigned long type)
{
	int ret;

	ret = kvm_arm_setup_stage2(kvm, type);
	if (ret)
		return ret;

	ret = kvm_init_stage2_mmu(kvm, &kvm->arch.mmu);
	if (ret)
		return ret;

	ret = kvm_share_hyp(kvm, kvm + 1);
	if (ret)
		goto out_free_stage2_pgd;

<<<<<<< HEAD
	if (!zalloc_cpumask_var(&kvm->arch.supported_cpus, GFP_KERNEL))
		goto out_free_stage2_pgd;
=======
	if (!zalloc_cpumask_var(&kvm->arch.supported_cpus, GFP_KERNEL)) {
		ret = -ENOMEM;
		goto out_free_stage2_pgd;
	}
>>>>>>> 88084a3d
	cpumask_copy(kvm->arch.supported_cpus, cpu_possible_mask);

	kvm_vgic_early_init(kvm);

	/* The maximum number of VCPUs is limited by the host's GIC model */
	kvm->max_vcpus = kvm_arm_default_max_vcpus();

	set_default_spectre(kvm);
	kvm_arm_init_hypercalls(kvm);

	return ret;
out_free_stage2_pgd:
	kvm_free_stage2_pgd(&kvm->arch.mmu);
	return ret;
}

vm_fault_t kvm_arch_vcpu_fault(struct kvm_vcpu *vcpu, struct vm_fault *vmf)
{
	return VM_FAULT_SIGBUS;
}


/**
 * kvm_arch_destroy_vm - destroy the VM data structure
 * @kvm:	pointer to the KVM struct
 */
void kvm_arch_destroy_vm(struct kvm *kvm)
{
	bitmap_free(kvm->arch.pmu_filter);
	free_cpumask_var(kvm->arch.supported_cpus);

	kvm_vgic_destroy(kvm);

	kvm_destroy_vcpus(kvm);

	kvm_unshare_hyp(kvm, kvm + 1);
}

int kvm_vm_ioctl_check_extension(struct kvm *kvm, long ext)
{
	int r;
	switch (ext) {
	case KVM_CAP_IRQCHIP:
		r = vgic_present;
		break;
	case KVM_CAP_IOEVENTFD:
	case KVM_CAP_DEVICE_CTRL:
	case KVM_CAP_USER_MEMORY:
	case KVM_CAP_SYNC_MMU:
	case KVM_CAP_DESTROY_MEMORY_REGION_WORKS:
	case KVM_CAP_ONE_REG:
	case KVM_CAP_ARM_PSCI:
	case KVM_CAP_ARM_PSCI_0_2:
	case KVM_CAP_READONLY_MEM:
	case KVM_CAP_MP_STATE:
	case KVM_CAP_IMMEDIATE_EXIT:
	case KVM_CAP_VCPU_EVENTS:
	case KVM_CAP_ARM_IRQ_LINE_LAYOUT_2:
	case KVM_CAP_ARM_NISV_TO_USER:
	case KVM_CAP_ARM_INJECT_EXT_DABT:
	case KVM_CAP_SET_GUEST_DEBUG:
	case KVM_CAP_VCPU_ATTRIBUTES:
	case KVM_CAP_PTP_KVM:
	case KVM_CAP_ARM_SYSTEM_SUSPEND:
		r = 1;
		break;
	case KVM_CAP_SET_GUEST_DEBUG2:
		return KVM_GUESTDBG_VALID_MASK;
	case KVM_CAP_ARM_SET_DEVICE_ADDR:
		r = 1;
		break;
	case KVM_CAP_NR_VCPUS:
		/*
		 * ARM64 treats KVM_CAP_NR_CPUS differently from all other
		 * architectures, as it does not always bound it to
		 * KVM_CAP_MAX_VCPUS. It should not matter much because
		 * this is just an advisory value.
		 */
		r = min_t(unsigned int, num_online_cpus(),
			  kvm_arm_default_max_vcpus());
		break;
	case KVM_CAP_MAX_VCPUS:
	case KVM_CAP_MAX_VCPU_ID:
		if (kvm)
			r = kvm->max_vcpus;
		else
			r = kvm_arm_default_max_vcpus();
		break;
	case KVM_CAP_MSI_DEVID:
		if (!kvm)
			r = -EINVAL;
		else
			r = kvm->arch.vgic.msis_require_devid;
		break;
	case KVM_CAP_ARM_USER_IRQ:
		/*
		 * 1: EL1_VTIMER, EL1_PTIMER, and PMU.
		 * (bump this number if adding more devices)
		 */
		r = 1;
		break;
	case KVM_CAP_ARM_MTE:
		r = system_supports_mte();
		break;
	case KVM_CAP_STEAL_TIME:
		r = kvm_arm_pvtime_supported();
		break;
	case KVM_CAP_ARM_EL1_32BIT:
		r = cpus_have_const_cap(ARM64_HAS_32BIT_EL1);
		break;
	case KVM_CAP_GUEST_DEBUG_HW_BPS:
		r = get_num_brps();
		break;
	case KVM_CAP_GUEST_DEBUG_HW_WPS:
		r = get_num_wrps();
		break;
	case KVM_CAP_ARM_PMU_V3:
		r = kvm_arm_support_pmu_v3();
		break;
	case KVM_CAP_ARM_INJECT_SERROR_ESR:
		r = cpus_have_const_cap(ARM64_HAS_RAS_EXTN);
		break;
	case KVM_CAP_ARM_VM_IPA_SIZE:
		r = get_kvm_ipa_limit();
		break;
	case KVM_CAP_ARM_SVE:
		r = system_supports_sve();
		break;
	case KVM_CAP_ARM_PTRAUTH_ADDRESS:
	case KVM_CAP_ARM_PTRAUTH_GENERIC:
		r = system_has_full_ptr_auth();
		break;
	default:
		r = 0;
	}

	return r;
}

long kvm_arch_dev_ioctl(struct file *filp,
			unsigned int ioctl, unsigned long arg)
{
	return -EINVAL;
}

struct kvm *kvm_arch_alloc_vm(void)
{
	size_t sz = sizeof(struct kvm);

	if (!has_vhe())
		return kzalloc(sz, GFP_KERNEL_ACCOUNT);

	return __vmalloc(sz, GFP_KERNEL_ACCOUNT | __GFP_HIGHMEM | __GFP_ZERO);
}

int kvm_arch_vcpu_precreate(struct kvm *kvm, unsigned int id)
{
	if (irqchip_in_kernel(kvm) && vgic_initialized(kvm))
		return -EBUSY;

	if (id >= kvm->max_vcpus)
		return -EINVAL;

	return 0;
}

int kvm_arch_vcpu_create(struct kvm_vcpu *vcpu)
{
	int err;

	/* Force users to call KVM_ARM_VCPU_INIT */
	vcpu->arch.target = -1;
	bitmap_zero(vcpu->arch.features, KVM_VCPU_MAX_FEATURES);

	vcpu->arch.mmu_page_cache.gfp_zero = __GFP_ZERO;

	/* Set up the timer */
	kvm_timer_vcpu_init(vcpu);

	kvm_pmu_vcpu_init(vcpu);

	kvm_arm_reset_debug_ptr(vcpu);

	kvm_arm_pvtime_vcpu_init(&vcpu->arch);

	vcpu->arch.hw_mmu = &vcpu->kvm->arch.mmu;

	err = kvm_vgic_vcpu_init(vcpu);
	if (err)
		return err;

	return kvm_share_hyp(vcpu, vcpu + 1);
}

void kvm_arch_vcpu_postcreate(struct kvm_vcpu *vcpu)
{
}

void kvm_arch_vcpu_destroy(struct kvm_vcpu *vcpu)
{
	if (vcpu_has_run_once(vcpu) && unlikely(!irqchip_in_kernel(vcpu->kvm)))
		static_branch_dec(&userspace_irqchip_in_use);

	kvm_mmu_free_memory_cache(&vcpu->arch.mmu_page_cache);
	kvm_timer_vcpu_terminate(vcpu);
	kvm_pmu_vcpu_destroy(vcpu);

	kvm_arm_vcpu_destroy(vcpu);
}

void kvm_arch_vcpu_blocking(struct kvm_vcpu *vcpu)
{

}

void kvm_arch_vcpu_unblocking(struct kvm_vcpu *vcpu)
{

}

void kvm_arch_vcpu_load(struct kvm_vcpu *vcpu, int cpu)
{
	struct kvm_s2_mmu *mmu;
	int *last_ran;

	mmu = vcpu->arch.hw_mmu;
	last_ran = this_cpu_ptr(mmu->last_vcpu_ran);

	/*
	 * We guarantee that both TLBs and I-cache are private to each
	 * vcpu. If detecting that a vcpu from the same VM has
	 * previously run on the same physical CPU, call into the
	 * hypervisor code to nuke the relevant contexts.
	 *
	 * We might get preempted before the vCPU actually runs, but
	 * over-invalidation doesn't affect correctness.
	 */
	if (*last_ran != vcpu->vcpu_id) {
		kvm_call_hyp(__kvm_flush_cpu_context, mmu);
		*last_ran = vcpu->vcpu_id;
	}

	vcpu->cpu = cpu;

	kvm_vgic_load(vcpu);
	kvm_timer_vcpu_load(vcpu);
	if (has_vhe())
		kvm_vcpu_load_sysregs_vhe(vcpu);
	kvm_arch_vcpu_load_fp(vcpu);
	kvm_vcpu_pmu_restore_guest(vcpu);
	if (kvm_arm_is_pvtime_enabled(&vcpu->arch))
		kvm_make_request(KVM_REQ_RECORD_STEAL, vcpu);

	if (single_task_running())
		vcpu_clear_wfx_traps(vcpu);
	else
		vcpu_set_wfx_traps(vcpu);

	if (vcpu_has_ptrauth(vcpu))
		vcpu_ptrauth_disable(vcpu);
	kvm_arch_vcpu_load_debug_state_flags(vcpu);

	if (!cpumask_test_cpu(smp_processor_id(), vcpu->kvm->arch.supported_cpus))
		vcpu_set_on_unsupported_cpu(vcpu);
}

void kvm_arch_vcpu_put(struct kvm_vcpu *vcpu)
{
	kvm_arch_vcpu_put_debug_state_flags(vcpu);
	kvm_arch_vcpu_put_fp(vcpu);
	if (has_vhe())
		kvm_vcpu_put_sysregs_vhe(vcpu);
	kvm_timer_vcpu_put(vcpu);
	kvm_vgic_put(vcpu);
	kvm_vcpu_pmu_restore_host(vcpu);
	kvm_arm_vmid_clear_active();

	vcpu_clear_on_unsupported_cpu(vcpu);
	vcpu->cpu = -1;
}

void kvm_arm_vcpu_power_off(struct kvm_vcpu *vcpu)
{
	vcpu->arch.mp_state.mp_state = KVM_MP_STATE_STOPPED;
	kvm_make_request(KVM_REQ_SLEEP, vcpu);
	kvm_vcpu_kick(vcpu);
}

bool kvm_arm_vcpu_stopped(struct kvm_vcpu *vcpu)
{
	return vcpu->arch.mp_state.mp_state == KVM_MP_STATE_STOPPED;
}

static void kvm_arm_vcpu_suspend(struct kvm_vcpu *vcpu)
{
	vcpu->arch.mp_state.mp_state = KVM_MP_STATE_SUSPENDED;
	kvm_make_request(KVM_REQ_SUSPEND, vcpu);
	kvm_vcpu_kick(vcpu);
}

static bool kvm_arm_vcpu_suspended(struct kvm_vcpu *vcpu)
{
	return vcpu->arch.mp_state.mp_state == KVM_MP_STATE_SUSPENDED;
}

int kvm_arch_vcpu_ioctl_get_mpstate(struct kvm_vcpu *vcpu,
				    struct kvm_mp_state *mp_state)
{
	*mp_state = vcpu->arch.mp_state;

	return 0;
}

int kvm_arch_vcpu_ioctl_set_mpstate(struct kvm_vcpu *vcpu,
				    struct kvm_mp_state *mp_state)
{
	int ret = 0;

	switch (mp_state->mp_state) {
	case KVM_MP_STATE_RUNNABLE:
		vcpu->arch.mp_state = *mp_state;
		break;
	case KVM_MP_STATE_STOPPED:
		kvm_arm_vcpu_power_off(vcpu);
		break;
	case KVM_MP_STATE_SUSPENDED:
		kvm_arm_vcpu_suspend(vcpu);
		break;
	default:
		ret = -EINVAL;
	}

	return ret;
}

/**
 * kvm_arch_vcpu_runnable - determine if the vcpu can be scheduled
 * @v:		The VCPU pointer
 *
 * If the guest CPU is not waiting for interrupts or an interrupt line is
 * asserted, the CPU is by definition runnable.
 */
int kvm_arch_vcpu_runnable(struct kvm_vcpu *v)
{
	bool irq_lines = *vcpu_hcr(v) & (HCR_VI | HCR_VF);
	return ((irq_lines || kvm_vgic_vcpu_pending_irq(v))
		&& !kvm_arm_vcpu_stopped(v) && !v->arch.pause);
}

bool kvm_arch_vcpu_in_kernel(struct kvm_vcpu *vcpu)
{
	return vcpu_mode_priv(vcpu);
}

#ifdef CONFIG_GUEST_PERF_EVENTS
unsigned long kvm_arch_vcpu_get_ip(struct kvm_vcpu *vcpu)
{
	return *vcpu_pc(vcpu);
}
#endif

static int kvm_vcpu_initialized(struct kvm_vcpu *vcpu)
{
	return vcpu->arch.target >= 0;
}

/*
 * Handle both the initialisation that is being done when the vcpu is
 * run for the first time, as well as the updates that must be
 * performed each time we get a new thread dealing with this vcpu.
 */
int kvm_arch_vcpu_run_pid_change(struct kvm_vcpu *vcpu)
{
	struct kvm *kvm = vcpu->kvm;
	int ret;

	if (!kvm_vcpu_initialized(vcpu))
		return -ENOEXEC;

	if (!kvm_arm_vcpu_is_finalized(vcpu))
		return -EPERM;

	ret = kvm_arch_vcpu_run_map_fp(vcpu);
	if (ret)
		return ret;

	if (likely(vcpu_has_run_once(vcpu)))
		return 0;

	kvm_arm_vcpu_init_debug(vcpu);

	if (likely(irqchip_in_kernel(kvm))) {
		/*
		 * Map the VGIC hardware resources before running a vcpu the
		 * first time on this VM.
		 */
		ret = kvm_vgic_map_resources(kvm);
		if (ret)
			return ret;
	}

	ret = kvm_timer_enable(vcpu);
	if (ret)
		return ret;

	ret = kvm_arm_pmu_v3_enable(vcpu);
	if (ret)
		return ret;

	if (!irqchip_in_kernel(kvm)) {
		/*
		 * Tell the rest of the code that there are userspace irqchip
		 * VMs in the wild.
		 */
		static_branch_inc(&userspace_irqchip_in_use);
	}

	/*
	 * Initialize traps for protected VMs.
	 * NOTE: Move to run in EL2 directly, rather than via a hypercall, once
	 * the code is in place for first run initialization at EL2.
	 */
	if (kvm_vm_is_protected(kvm))
		kvm_call_hyp_nvhe(__pkvm_vcpu_init_traps, vcpu);

	mutex_lock(&kvm->lock);
	set_bit(KVM_ARCH_FLAG_HAS_RAN_ONCE, &kvm->arch.flags);
	mutex_unlock(&kvm->lock);

	return ret;
}

bool kvm_arch_intc_initialized(struct kvm *kvm)
{
	return vgic_initialized(kvm);
}

void kvm_arm_halt_guest(struct kvm *kvm)
{
	unsigned long i;
	struct kvm_vcpu *vcpu;

	kvm_for_each_vcpu(i, vcpu, kvm)
		vcpu->arch.pause = true;
	kvm_make_all_cpus_request(kvm, KVM_REQ_SLEEP);
}

void kvm_arm_resume_guest(struct kvm *kvm)
{
	unsigned long i;
	struct kvm_vcpu *vcpu;

	kvm_for_each_vcpu(i, vcpu, kvm) {
		vcpu->arch.pause = false;
		__kvm_vcpu_wake_up(vcpu);
	}
}

static void kvm_vcpu_sleep(struct kvm_vcpu *vcpu)
{
	struct rcuwait *wait = kvm_arch_vcpu_get_wait(vcpu);

	rcuwait_wait_event(wait,
			   (!kvm_arm_vcpu_stopped(vcpu)) && (!vcpu->arch.pause),
			   TASK_INTERRUPTIBLE);

	if (kvm_arm_vcpu_stopped(vcpu) || vcpu->arch.pause) {
		/* Awaken to handle a signal, request we sleep again later. */
		kvm_make_request(KVM_REQ_SLEEP, vcpu);
	}

	/*
	 * Make sure we will observe a potential reset request if we've
	 * observed a change to the power state. Pairs with the smp_wmb() in
	 * kvm_psci_vcpu_on().
	 */
	smp_rmb();
}

/**
 * kvm_vcpu_wfi - emulate Wait-For-Interrupt behavior
 * @vcpu:	The VCPU pointer
 *
 * Suspend execution of a vCPU until a valid wake event is detected, i.e. until
 * the vCPU is runnable.  The vCPU may or may not be scheduled out, depending
 * on when a wake event arrives, e.g. there may already be a pending wake event.
 */
void kvm_vcpu_wfi(struct kvm_vcpu *vcpu)
{
	/*
	 * Sync back the state of the GIC CPU interface so that we have
	 * the latest PMR and group enables. This ensures that
	 * kvm_arch_vcpu_runnable has up-to-date data to decide whether
	 * we have pending interrupts, e.g. when determining if the
	 * vCPU should block.
	 *
	 * For the same reason, we want to tell GICv4 that we need
	 * doorbells to be signalled, should an interrupt become pending.
	 */
	preempt_disable();
	kvm_vgic_vmcr_sync(vcpu);
	vgic_v4_put(vcpu, true);
	preempt_enable();

	kvm_vcpu_halt(vcpu);
	vcpu->arch.flags &= ~KVM_ARM64_WFIT;
	kvm_clear_request(KVM_REQ_UNHALT, vcpu);

	preempt_disable();
	vgic_v4_load(vcpu);
	preempt_enable();
}

static int kvm_vcpu_suspend(struct kvm_vcpu *vcpu)
{
	if (!kvm_arm_vcpu_suspended(vcpu))
		return 1;

	kvm_vcpu_wfi(vcpu);

	/*
	 * The suspend state is sticky; we do not leave it until userspace
	 * explicitly marks the vCPU as runnable. Request that we suspend again
	 * later.
	 */
	kvm_make_request(KVM_REQ_SUSPEND, vcpu);

	/*
	 * Check to make sure the vCPU is actually runnable. If so, exit to
	 * userspace informing it of the wakeup condition.
	 */
	if (kvm_arch_vcpu_runnable(vcpu)) {
		memset(&vcpu->run->system_event, 0, sizeof(vcpu->run->system_event));
		vcpu->run->system_event.type = KVM_SYSTEM_EVENT_WAKEUP;
		vcpu->run->exit_reason = KVM_EXIT_SYSTEM_EVENT;
		return 0;
	}

	/*
	 * Otherwise, we were unblocked to process a different event, such as a
	 * pending signal. Return 1 and allow kvm_arch_vcpu_ioctl_run() to
	 * process the event.
	 */
	return 1;
}

/**
 * check_vcpu_requests - check and handle pending vCPU requests
 * @vcpu:	the VCPU pointer
 *
 * Return: 1 if we should enter the guest
 *	   0 if we should exit to userspace
 *	   < 0 if we should exit to userspace, where the return value indicates
 *	   an error
 */
static int check_vcpu_requests(struct kvm_vcpu *vcpu)
{
	if (kvm_request_pending(vcpu)) {
		if (kvm_check_request(KVM_REQ_SLEEP, vcpu))
			kvm_vcpu_sleep(vcpu);

		if (kvm_check_request(KVM_REQ_VCPU_RESET, vcpu))
			kvm_reset_vcpu(vcpu);

		/*
		 * Clear IRQ_PENDING requests that were made to guarantee
		 * that a VCPU sees new virtual interrupts.
		 */
		kvm_check_request(KVM_REQ_IRQ_PENDING, vcpu);

		if (kvm_check_request(KVM_REQ_RECORD_STEAL, vcpu))
			kvm_update_stolen_time(vcpu);

		if (kvm_check_request(KVM_REQ_RELOAD_GICv4, vcpu)) {
			/* The distributor enable bits were changed */
			preempt_disable();
			vgic_v4_put(vcpu, false);
			vgic_v4_load(vcpu);
			preempt_enable();
		}

		if (kvm_check_request(KVM_REQ_RELOAD_PMU, vcpu))
			kvm_pmu_handle_pmcr(vcpu,
					    __vcpu_sys_reg(vcpu, PMCR_EL0));

		if (kvm_check_request(KVM_REQ_SUSPEND, vcpu))
			return kvm_vcpu_suspend(vcpu);
	}

	return 1;
}

static bool vcpu_mode_is_bad_32bit(struct kvm_vcpu *vcpu)
{
	if (likely(!vcpu_mode_is_32bit(vcpu)))
		return false;

	return !system_supports_32bit_el0() ||
		static_branch_unlikely(&arm64_mismatched_32bit_el0);
}

/**
 * kvm_vcpu_exit_request - returns true if the VCPU should *not* enter the guest
 * @vcpu:	The VCPU pointer
 * @ret:	Pointer to write optional return code
 *
 * Returns: true if the VCPU needs to return to a preemptible + interruptible
 *	    and skip guest entry.
 *
 * This function disambiguates between two different types of exits: exits to a
 * preemptible + interruptible kernel context and exits to userspace. For an
 * exit to userspace, this function will write the return code to ret and return
 * true. For an exit to preemptible + interruptible kernel context (i.e. check
 * for pending work and re-enter), return true without writing to ret.
 */
static bool kvm_vcpu_exit_request(struct kvm_vcpu *vcpu, int *ret)
{
	struct kvm_run *run = vcpu->run;

	/*
	 * If we're using a userspace irqchip, then check if we need
	 * to tell a userspace irqchip about timer or PMU level
	 * changes and if so, exit to userspace (the actual level
	 * state gets updated in kvm_timer_update_run and
	 * kvm_pmu_update_run below).
	 */
	if (static_branch_unlikely(&userspace_irqchip_in_use)) {
		if (kvm_timer_should_notify_user(vcpu) ||
		    kvm_pmu_should_notify_user(vcpu)) {
			*ret = -EINTR;
			run->exit_reason = KVM_EXIT_INTR;
			return true;
		}
	}

	if (unlikely(vcpu_on_unsupported_cpu(vcpu))) {
		run->exit_reason = KVM_EXIT_FAIL_ENTRY;
		run->fail_entry.hardware_entry_failure_reason = KVM_EXIT_FAIL_ENTRY_CPU_UNSUPPORTED;
		run->fail_entry.cpu = smp_processor_id();
		*ret = 0;
		return true;
	}

	return kvm_request_pending(vcpu) ||
			xfer_to_guest_mode_work_pending();
}

/*
 * Actually run the vCPU, entering an RCU extended quiescent state (EQS) while
 * the vCPU is running.
 *
 * This must be noinstr as instrumentation may make use of RCU, and this is not
 * safe during the EQS.
 */
static int noinstr kvm_arm_vcpu_enter_exit(struct kvm_vcpu *vcpu)
{
	int ret;

	guest_state_enter_irqoff();
	ret = kvm_call_hyp_ret(__kvm_vcpu_run, vcpu);
	guest_state_exit_irqoff();

	return ret;
}

/**
 * kvm_arch_vcpu_ioctl_run - the main VCPU run function to execute guest code
 * @vcpu:	The VCPU pointer
 *
 * This function is called through the VCPU_RUN ioctl called from user space. It
 * will execute VM code in a loop until the time slice for the process is used
 * or some emulation is needed from user space in which case the function will
 * return with return value 0 and with the kvm_run structure filled in with the
 * required data for the requested emulation.
 */
int kvm_arch_vcpu_ioctl_run(struct kvm_vcpu *vcpu)
{
	struct kvm_run *run = vcpu->run;
	int ret;

	if (run->exit_reason == KVM_EXIT_MMIO) {
		ret = kvm_handle_mmio_return(vcpu);
		if (ret)
			return ret;
	}

	vcpu_load(vcpu);

	if (run->immediate_exit) {
		ret = -EINTR;
		goto out;
	}

	kvm_sigset_activate(vcpu);

	ret = 1;
	run->exit_reason = KVM_EXIT_UNKNOWN;
	run->flags = 0;
	while (ret > 0) {
		/*
		 * Check conditions before entering the guest
		 */
		ret = xfer_to_guest_mode_handle_work(vcpu);
		if (!ret)
			ret = 1;

<<<<<<< HEAD
		check_vcpu_requests(vcpu);
=======
		if (ret > 0)
			ret = check_vcpu_requests(vcpu);
>>>>>>> 88084a3d

		/*
		 * Preparing the interrupts to be injected also
		 * involves poking the GIC, which must be done in a
		 * non-preemptible context.
		 */
		preempt_disable();

		/*
		 * The VMID allocator only tracks active VMIDs per
		 * physical CPU, and therefore the VMID allocated may not be
		 * preserved on VMID roll-over if the task was preempted,
		 * making a thread's VMID inactive. So we need to call
		 * kvm_arm_vmid_update() in non-premptible context.
		 */
		kvm_arm_vmid_update(&vcpu->arch.hw_mmu->vmid);

		kvm_pmu_flush_hwstate(vcpu);

		local_irq_disable();

		kvm_vgic_flush_hwstate(vcpu);

		kvm_pmu_update_vcpu_events(vcpu);

		/*
		 * Ensure we set mode to IN_GUEST_MODE after we disable
		 * interrupts and before the final VCPU requests check.
		 * See the comment in kvm_vcpu_exiting_guest_mode() and
		 * Documentation/virt/kvm/vcpu-requests.rst
		 */
		smp_store_mb(vcpu->mode, IN_GUEST_MODE);

		if (ret <= 0 || kvm_vcpu_exit_request(vcpu, &ret)) {
			vcpu->mode = OUTSIDE_GUEST_MODE;
			isb(); /* Ensure work in x_flush_hwstate is committed */
			kvm_pmu_sync_hwstate(vcpu);
			if (static_branch_unlikely(&userspace_irqchip_in_use))
				kvm_timer_sync_user(vcpu);
			kvm_vgic_sync_hwstate(vcpu);
			local_irq_enable();
			preempt_enable();
			continue;
		}

		kvm_arm_setup_debug(vcpu);
		kvm_arch_vcpu_ctxflush_fp(vcpu);

		/**************************************************************
		 * Enter the guest
		 */
		trace_kvm_entry(*vcpu_pc(vcpu));
		guest_timing_enter_irqoff();

		ret = kvm_arm_vcpu_enter_exit(vcpu);

		vcpu->mode = OUTSIDE_GUEST_MODE;
		vcpu->stat.exits++;
		/*
		 * Back from guest
		 *************************************************************/

		kvm_arm_clear_debug(vcpu);

		/*
		 * We must sync the PMU state before the vgic state so
		 * that the vgic can properly sample the updated state of the
		 * interrupt line.
		 */
		kvm_pmu_sync_hwstate(vcpu);

		/*
		 * Sync the vgic state before syncing the timer state because
		 * the timer code needs to know if the virtual timer
		 * interrupts are active.
		 */
		kvm_vgic_sync_hwstate(vcpu);

		/*
		 * Sync the timer hardware state before enabling interrupts as
		 * we don't want vtimer interrupts to race with syncing the
		 * timer virtual interrupt state.
		 */
		if (static_branch_unlikely(&userspace_irqchip_in_use))
			kvm_timer_sync_user(vcpu);

		kvm_arch_vcpu_ctxsync_fp(vcpu);

		/*
		 * We must ensure that any pending interrupts are taken before
		 * we exit guest timing so that timer ticks are accounted as
		 * guest time. Transiently unmask interrupts so that any
		 * pending interrupts are taken.
		 *
		 * Per ARM DDI 0487G.b section D1.13.4, an ISB (or other
		 * context synchronization event) is necessary to ensure that
		 * pending interrupts are taken.
		 */
		if (ARM_EXCEPTION_CODE(ret) == ARM_EXCEPTION_IRQ) {
			local_irq_enable();
			isb();
			local_irq_disable();
		}

		guest_timing_exit_irqoff();

		local_irq_enable();

		trace_kvm_exit(ret, kvm_vcpu_trap_get_class(vcpu), *vcpu_pc(vcpu));

		/* Exit types that need handling before we can be preempted */
		handle_exit_early(vcpu, ret);

		preempt_enable();

		/*
		 * The ARMv8 architecture doesn't give the hypervisor
		 * a mechanism to prevent a guest from dropping to AArch32 EL0
		 * if implemented by the CPU. If we spot the guest in such
		 * state and that we decided it wasn't supposed to do so (like
		 * with the asymmetric AArch32 case), return to userspace with
		 * a fatal error.
		 */
		if (vcpu_mode_is_bad_32bit(vcpu)) {
			/*
			 * As we have caught the guest red-handed, decide that
			 * it isn't fit for purpose anymore by making the vcpu
			 * invalid. The VMM can try and fix it by issuing  a
			 * KVM_ARM_VCPU_INIT if it really wants to.
			 */
			vcpu->arch.target = -1;
			ret = ARM_EXCEPTION_IL;
		}

		ret = handle_exit(vcpu, ret);
	}

	/* Tell userspace about in-kernel device output levels */
	if (unlikely(!irqchip_in_kernel(vcpu->kvm))) {
		kvm_timer_update_run(vcpu);
		kvm_pmu_update_run(vcpu);
	}

	kvm_sigset_deactivate(vcpu);

out:
	/*
	 * In the unlikely event that we are returning to userspace
	 * with pending exceptions or PC adjustment, commit these
	 * adjustments in order to give userspace a consistent view of
	 * the vcpu state. Note that this relies on __kvm_adjust_pc()
	 * being preempt-safe on VHE.
	 */
	if (unlikely(vcpu->arch.flags & (KVM_ARM64_PENDING_EXCEPTION |
					 KVM_ARM64_INCREMENT_PC)))
		kvm_call_hyp(__kvm_adjust_pc, vcpu);

	vcpu_put(vcpu);
	return ret;
}

static int vcpu_interrupt_line(struct kvm_vcpu *vcpu, int number, bool level)
{
	int bit_index;
	bool set;
	unsigned long *hcr;

	if (number == KVM_ARM_IRQ_CPU_IRQ)
		bit_index = __ffs(HCR_VI);
	else /* KVM_ARM_IRQ_CPU_FIQ */
		bit_index = __ffs(HCR_VF);

	hcr = vcpu_hcr(vcpu);
	if (level)
		set = test_and_set_bit(bit_index, hcr);
	else
		set = test_and_clear_bit(bit_index, hcr);

	/*
	 * If we didn't change anything, no need to wake up or kick other CPUs
	 */
	if (set == level)
		return 0;

	/*
	 * The vcpu irq_lines field was updated, wake up sleeping VCPUs and
	 * trigger a world-switch round on the running physical CPU to set the
	 * virtual IRQ/FIQ fields in the HCR appropriately.
	 */
	kvm_make_request(KVM_REQ_IRQ_PENDING, vcpu);
	kvm_vcpu_kick(vcpu);

	return 0;
}

int kvm_vm_ioctl_irq_line(struct kvm *kvm, struct kvm_irq_level *irq_level,
			  bool line_status)
{
	u32 irq = irq_level->irq;
	unsigned int irq_type, vcpu_idx, irq_num;
	int nrcpus = atomic_read(&kvm->online_vcpus);
	struct kvm_vcpu *vcpu = NULL;
	bool level = irq_level->level;

	irq_type = (irq >> KVM_ARM_IRQ_TYPE_SHIFT) & KVM_ARM_IRQ_TYPE_MASK;
	vcpu_idx = (irq >> KVM_ARM_IRQ_VCPU_SHIFT) & KVM_ARM_IRQ_VCPU_MASK;
	vcpu_idx += ((irq >> KVM_ARM_IRQ_VCPU2_SHIFT) & KVM_ARM_IRQ_VCPU2_MASK) * (KVM_ARM_IRQ_VCPU_MASK + 1);
	irq_num = (irq >> KVM_ARM_IRQ_NUM_SHIFT) & KVM_ARM_IRQ_NUM_MASK;

	trace_kvm_irq_line(irq_type, vcpu_idx, irq_num, irq_level->level);

	switch (irq_type) {
	case KVM_ARM_IRQ_TYPE_CPU:
		if (irqchip_in_kernel(kvm))
			return -ENXIO;

		if (vcpu_idx >= nrcpus)
			return -EINVAL;

		vcpu = kvm_get_vcpu(kvm, vcpu_idx);
		if (!vcpu)
			return -EINVAL;

		if (irq_num > KVM_ARM_IRQ_CPU_FIQ)
			return -EINVAL;

		return vcpu_interrupt_line(vcpu, irq_num, level);
	case KVM_ARM_IRQ_TYPE_PPI:
		if (!irqchip_in_kernel(kvm))
			return -ENXIO;

		if (vcpu_idx >= nrcpus)
			return -EINVAL;

		vcpu = kvm_get_vcpu(kvm, vcpu_idx);
		if (!vcpu)
			return -EINVAL;

		if (irq_num < VGIC_NR_SGIS || irq_num >= VGIC_NR_PRIVATE_IRQS)
			return -EINVAL;

		return kvm_vgic_inject_irq(kvm, vcpu->vcpu_id, irq_num, level, NULL);
	case KVM_ARM_IRQ_TYPE_SPI:
		if (!irqchip_in_kernel(kvm))
			return -ENXIO;

		if (irq_num < VGIC_NR_PRIVATE_IRQS)
			return -EINVAL;

		return kvm_vgic_inject_irq(kvm, 0, irq_num, level, NULL);
	}

	return -EINVAL;
}

static int kvm_vcpu_set_target(struct kvm_vcpu *vcpu,
			       const struct kvm_vcpu_init *init)
{
	unsigned int i, ret;
	u32 phys_target = kvm_target_cpu();

	if (init->target != phys_target)
		return -EINVAL;

	/*
	 * Secondary and subsequent calls to KVM_ARM_VCPU_INIT must
	 * use the same target.
	 */
	if (vcpu->arch.target != -1 && vcpu->arch.target != init->target)
		return -EINVAL;

	/* -ENOENT for unknown features, -EINVAL for invalid combinations. */
	for (i = 0; i < sizeof(init->features) * 8; i++) {
		bool set = (init->features[i / 32] & (1 << (i % 32)));

		if (set && i >= KVM_VCPU_MAX_FEATURES)
			return -ENOENT;

		/*
		 * Secondary and subsequent calls to KVM_ARM_VCPU_INIT must
		 * use the same feature set.
		 */
		if (vcpu->arch.target != -1 && i < KVM_VCPU_MAX_FEATURES &&
		    test_bit(i, vcpu->arch.features) != set)
			return -EINVAL;

		if (set)
			set_bit(i, vcpu->arch.features);
	}

	vcpu->arch.target = phys_target;

	/* Now we know what it is, we can reset it. */
	ret = kvm_reset_vcpu(vcpu);
	if (ret) {
		vcpu->arch.target = -1;
		bitmap_zero(vcpu->arch.features, KVM_VCPU_MAX_FEATURES);
	}

	return ret;
}

static int kvm_arch_vcpu_ioctl_vcpu_init(struct kvm_vcpu *vcpu,
					 struct kvm_vcpu_init *init)
{
	int ret;

	ret = kvm_vcpu_set_target(vcpu, init);
	if (ret)
		return ret;

	/*
	 * Ensure a rebooted VM will fault in RAM pages and detect if the
	 * guest MMU is turned off and flush the caches as needed.
	 *
	 * S2FWB enforces all memory accesses to RAM being cacheable,
	 * ensuring that the data side is always coherent. We still
	 * need to invalidate the I-cache though, as FWB does *not*
	 * imply CTR_EL0.DIC.
	 */
	if (vcpu_has_run_once(vcpu)) {
		if (!cpus_have_final_cap(ARM64_HAS_STAGE2_FWB))
			stage2_unmap_vm(vcpu->kvm);
		else
			icache_inval_all_pou();
	}

	vcpu_reset_hcr(vcpu);
	vcpu->arch.cptr_el2 = CPTR_EL2_DEFAULT;

	/*
	 * Handle the "start in power-off" case.
	 */
	if (test_bit(KVM_ARM_VCPU_POWER_OFF, vcpu->arch.features))
		kvm_arm_vcpu_power_off(vcpu);
	else
		vcpu->arch.mp_state.mp_state = KVM_MP_STATE_RUNNABLE;

	return 0;
}

static int kvm_arm_vcpu_set_attr(struct kvm_vcpu *vcpu,
				 struct kvm_device_attr *attr)
{
	int ret = -ENXIO;

	switch (attr->group) {
	default:
		ret = kvm_arm_vcpu_arch_set_attr(vcpu, attr);
		break;
	}

	return ret;
}

static int kvm_arm_vcpu_get_attr(struct kvm_vcpu *vcpu,
				 struct kvm_device_attr *attr)
{
	int ret = -ENXIO;

	switch (attr->group) {
	default:
		ret = kvm_arm_vcpu_arch_get_attr(vcpu, attr);
		break;
	}

	return ret;
}

static int kvm_arm_vcpu_has_attr(struct kvm_vcpu *vcpu,
				 struct kvm_device_attr *attr)
{
	int ret = -ENXIO;

	switch (attr->group) {
	default:
		ret = kvm_arm_vcpu_arch_has_attr(vcpu, attr);
		break;
	}

	return ret;
}

static int kvm_arm_vcpu_get_events(struct kvm_vcpu *vcpu,
				   struct kvm_vcpu_events *events)
{
	memset(events, 0, sizeof(*events));

	return __kvm_arm_vcpu_get_events(vcpu, events);
}

static int kvm_arm_vcpu_set_events(struct kvm_vcpu *vcpu,
				   struct kvm_vcpu_events *events)
{
	int i;

	/* check whether the reserved field is zero */
	for (i = 0; i < ARRAY_SIZE(events->reserved); i++)
		if (events->reserved[i])
			return -EINVAL;

	/* check whether the pad field is zero */
	for (i = 0; i < ARRAY_SIZE(events->exception.pad); i++)
		if (events->exception.pad[i])
			return -EINVAL;

	return __kvm_arm_vcpu_set_events(vcpu, events);
}

long kvm_arch_vcpu_ioctl(struct file *filp,
			 unsigned int ioctl, unsigned long arg)
{
	struct kvm_vcpu *vcpu = filp->private_data;
	void __user *argp = (void __user *)arg;
	struct kvm_device_attr attr;
	long r;

	switch (ioctl) {
	case KVM_ARM_VCPU_INIT: {
		struct kvm_vcpu_init init;

		r = -EFAULT;
		if (copy_from_user(&init, argp, sizeof(init)))
			break;

		r = kvm_arch_vcpu_ioctl_vcpu_init(vcpu, &init);
		break;
	}
	case KVM_SET_ONE_REG:
	case KVM_GET_ONE_REG: {
		struct kvm_one_reg reg;

		r = -ENOEXEC;
		if (unlikely(!kvm_vcpu_initialized(vcpu)))
			break;

		r = -EFAULT;
		if (copy_from_user(&reg, argp, sizeof(reg)))
			break;

		/*
		 * We could owe a reset due to PSCI. Handle the pending reset
		 * here to ensure userspace register accesses are ordered after
		 * the reset.
		 */
		if (kvm_check_request(KVM_REQ_VCPU_RESET, vcpu))
			kvm_reset_vcpu(vcpu);

		if (ioctl == KVM_SET_ONE_REG)
			r = kvm_arm_set_reg(vcpu, &reg);
		else
			r = kvm_arm_get_reg(vcpu, &reg);
		break;
	}
	case KVM_GET_REG_LIST: {
		struct kvm_reg_list __user *user_list = argp;
		struct kvm_reg_list reg_list;
		unsigned n;

		r = -ENOEXEC;
		if (unlikely(!kvm_vcpu_initialized(vcpu)))
			break;

		r = -EPERM;
		if (!kvm_arm_vcpu_is_finalized(vcpu))
			break;

		r = -EFAULT;
		if (copy_from_user(&reg_list, user_list, sizeof(reg_list)))
			break;
		n = reg_list.n;
		reg_list.n = kvm_arm_num_regs(vcpu);
		if (copy_to_user(user_list, &reg_list, sizeof(reg_list)))
			break;
		r = -E2BIG;
		if (n < reg_list.n)
			break;
		r = kvm_arm_copy_reg_indices(vcpu, user_list->reg);
		break;
	}
	case KVM_SET_DEVICE_ATTR: {
		r = -EFAULT;
		if (copy_from_user(&attr, argp, sizeof(attr)))
			break;
		r = kvm_arm_vcpu_set_attr(vcpu, &attr);
		break;
	}
	case KVM_GET_DEVICE_ATTR: {
		r = -EFAULT;
		if (copy_from_user(&attr, argp, sizeof(attr)))
			break;
		r = kvm_arm_vcpu_get_attr(vcpu, &attr);
		break;
	}
	case KVM_HAS_DEVICE_ATTR: {
		r = -EFAULT;
		if (copy_from_user(&attr, argp, sizeof(attr)))
			break;
		r = kvm_arm_vcpu_has_attr(vcpu, &attr);
		break;
	}
	case KVM_GET_VCPU_EVENTS: {
		struct kvm_vcpu_events events;

		if (kvm_arm_vcpu_get_events(vcpu, &events))
			return -EINVAL;

		if (copy_to_user(argp, &events, sizeof(events)))
			return -EFAULT;

		return 0;
	}
	case KVM_SET_VCPU_EVENTS: {
		struct kvm_vcpu_events events;

		if (copy_from_user(&events, argp, sizeof(events)))
			return -EFAULT;

		return kvm_arm_vcpu_set_events(vcpu, &events);
	}
	case KVM_ARM_VCPU_FINALIZE: {
		int what;

		if (!kvm_vcpu_initialized(vcpu))
			return -ENOEXEC;

		if (get_user(what, (const int __user *)argp))
			return -EFAULT;

		return kvm_arm_vcpu_finalize(vcpu, what);
	}
	default:
		r = -EINVAL;
	}

	return r;
}

void kvm_arch_sync_dirty_log(struct kvm *kvm, struct kvm_memory_slot *memslot)
{

}

void kvm_arch_flush_remote_tlbs_memslot(struct kvm *kvm,
					const struct kvm_memory_slot *memslot)
{
	kvm_flush_remote_tlbs(kvm);
}

static int kvm_vm_ioctl_set_device_addr(struct kvm *kvm,
					struct kvm_arm_device_addr *dev_addr)
{
	unsigned long dev_id, type;

	dev_id = (dev_addr->id & KVM_ARM_DEVICE_ID_MASK) >>
		KVM_ARM_DEVICE_ID_SHIFT;
	type = (dev_addr->id & KVM_ARM_DEVICE_TYPE_MASK) >>
		KVM_ARM_DEVICE_TYPE_SHIFT;

	switch (dev_id) {
	case KVM_ARM_DEVICE_VGIC_V2:
		if (!vgic_present)
			return -ENXIO;
		return kvm_vgic_addr(kvm, type, &dev_addr->addr, true);
	default:
		return -ENODEV;
	}
}

long kvm_arch_vm_ioctl(struct file *filp,
		       unsigned int ioctl, unsigned long arg)
{
	struct kvm *kvm = filp->private_data;
	void __user *argp = (void __user *)arg;

	switch (ioctl) {
	case KVM_CREATE_IRQCHIP: {
		int ret;
		if (!vgic_present)
			return -ENXIO;
		mutex_lock(&kvm->lock);
		ret = kvm_vgic_create(kvm, KVM_DEV_TYPE_ARM_VGIC_V2);
		mutex_unlock(&kvm->lock);
		return ret;
	}
	case KVM_ARM_SET_DEVICE_ADDR: {
		struct kvm_arm_device_addr dev_addr;

		if (copy_from_user(&dev_addr, argp, sizeof(dev_addr)))
			return -EFAULT;
		return kvm_vm_ioctl_set_device_addr(kvm, &dev_addr);
	}
	case KVM_ARM_PREFERRED_TARGET: {
		struct kvm_vcpu_init init;

		kvm_vcpu_preferred_target(&init);

		if (copy_to_user(argp, &init, sizeof(init)))
			return -EFAULT;

		return 0;
	}
	case KVM_ARM_MTE_COPY_TAGS: {
		struct kvm_arm_copy_mte_tags copy_tags;

		if (copy_from_user(&copy_tags, argp, sizeof(copy_tags)))
			return -EFAULT;
		return kvm_vm_ioctl_mte_copy_tags(kvm, &copy_tags);
	}
	default:
		return -EINVAL;
	}
}

static unsigned long nvhe_percpu_size(void)
{
	return (unsigned long)CHOOSE_NVHE_SYM(__per_cpu_end) -
		(unsigned long)CHOOSE_NVHE_SYM(__per_cpu_start);
}

static unsigned long nvhe_percpu_order(void)
{
	unsigned long size = nvhe_percpu_size();

	return size ? get_order(size) : 0;
}

/* A lookup table holding the hypervisor VA for each vector slot */
static void *hyp_spectre_vector_selector[BP_HARDEN_EL2_SLOTS];

static void kvm_init_vector_slot(void *base, enum arm64_hyp_spectre_vector slot)
{
	hyp_spectre_vector_selector[slot] = __kvm_vector_slot2addr(base, slot);
}

static int kvm_init_vector_slots(void)
{
	int err;
	void *base;

	base = kern_hyp_va(kvm_ksym_ref(__kvm_hyp_vector));
	kvm_init_vector_slot(base, HYP_VECTOR_DIRECT);

	base = kern_hyp_va(kvm_ksym_ref(__bp_harden_hyp_vecs));
	kvm_init_vector_slot(base, HYP_VECTOR_SPECTRE_DIRECT);

	if (kvm_system_needs_idmapped_vectors() &&
	    !is_protected_kvm_enabled()) {
		err = create_hyp_exec_mappings(__pa_symbol(__bp_harden_hyp_vecs),
					       __BP_HARDEN_HYP_VECS_SZ, &base);
		if (err)
			return err;
	}

	kvm_init_vector_slot(base, HYP_VECTOR_INDIRECT);
	kvm_init_vector_slot(base, HYP_VECTOR_SPECTRE_INDIRECT);
	return 0;
}

static void cpu_prepare_hyp_mode(int cpu)
{
	struct kvm_nvhe_init_params *params = per_cpu_ptr_nvhe_sym(kvm_init_params, cpu);
	unsigned long tcr;

	/*
	 * Calculate the raw per-cpu offset without a translation from the
	 * kernel's mapping to the linear mapping, and store it in tpidr_el2
	 * so that we can use adr_l to access per-cpu variables in EL2.
	 * Also drop the KASAN tag which gets in the way...
	 */
	params->tpidr_el2 = (unsigned long)kasan_reset_tag(per_cpu_ptr_nvhe_sym(__per_cpu_start, cpu)) -
			    (unsigned long)kvm_ksym_ref(CHOOSE_NVHE_SYM(__per_cpu_start));

	params->mair_el2 = read_sysreg(mair_el1);

	/*
	 * The ID map may be configured to use an extended virtual address
	 * range. This is only the case if system RAM is out of range for the
	 * currently configured page size and VA_BITS, in which case we will
	 * also need the extended virtual range for the HYP ID map, or we won't
	 * be able to enable the EL2 MMU.
	 *
	 * However, at EL2, there is only one TTBR register, and we can't switch
	 * between translation tables *and* update TCR_EL2.T0SZ at the same
	 * time. Bottom line: we need to use the extended range with *both* our
	 * translation tables.
	 *
	 * So use the same T0SZ value we use for the ID map.
	 */
	tcr = (read_sysreg(tcr_el1) & TCR_EL2_MASK) | TCR_EL2_RES1;
	tcr &= ~TCR_T0SZ_MASK;
	tcr |= (idmap_t0sz & GENMASK(TCR_TxSZ_WIDTH - 1, 0)) << TCR_T0SZ_OFFSET;
	params->tcr_el2 = tcr;

	params->pgd_pa = kvm_mmu_get_httbr();
	if (is_protected_kvm_enabled())
		params->hcr_el2 = HCR_HOST_NVHE_PROTECTED_FLAGS;
	else
		params->hcr_el2 = HCR_HOST_NVHE_FLAGS;
	params->vttbr = params->vtcr = 0;

	/*
	 * Flush the init params from the data cache because the struct will
	 * be read while the MMU is off.
	 */
	kvm_flush_dcache_to_poc(params, sizeof(*params));
}

static void hyp_install_host_vector(void)
{
	struct kvm_nvhe_init_params *params;
	struct arm_smccc_res res;

	/* Switch from the HYP stub to our own HYP init vector */
	__hyp_set_vectors(kvm_get_idmap_vector());

	/*
	 * Call initialization code, and switch to the full blown HYP code.
	 * If the cpucaps haven't been finalized yet, something has gone very
	 * wrong, and hyp will crash and burn when it uses any
	 * cpus_have_const_cap() wrapper.
	 */
	BUG_ON(!system_capabilities_finalized());
	params = this_cpu_ptr_nvhe_sym(kvm_init_params);
	arm_smccc_1_1_hvc(KVM_HOST_SMCCC_FUNC(__kvm_hyp_init), virt_to_phys(params), &res);
	WARN_ON(res.a0 != SMCCC_RET_SUCCESS);
}

static void cpu_init_hyp_mode(void)
{
	hyp_install_host_vector();

	/*
	 * Disabling SSBD on a non-VHE system requires us to enable SSBS
	 * at EL2.
	 */
	if (this_cpu_has_cap(ARM64_SSBS) &&
	    arm64_get_spectre_v4_state() == SPECTRE_VULNERABLE) {
		kvm_call_hyp_nvhe(__kvm_enable_ssbs);
	}
}

static void cpu_hyp_reset(void)
{
	if (!is_kernel_in_hyp_mode())
		__hyp_reset_vectors();
}

/*
 * EL2 vectors can be mapped and rerouted in a number of ways,
 * depending on the kernel configuration and CPU present:
 *
 * - If the CPU is affected by Spectre-v2, the hardening sequence is
 *   placed in one of the vector slots, which is executed before jumping
 *   to the real vectors.
 *
 * - If the CPU also has the ARM64_SPECTRE_V3A cap, the slot
 *   containing the hardening sequence is mapped next to the idmap page,
 *   and executed before jumping to the real vectors.
 *
 * - If the CPU only has the ARM64_SPECTRE_V3A cap, then an
 *   empty slot is selected, mapped next to the idmap page, and
 *   executed before jumping to the real vectors.
 *
 * Note that ARM64_SPECTRE_V3A is somewhat incompatible with
 * VHE, as we don't have hypervisor-specific mappings. If the system
 * is VHE and yet selects this capability, it will be ignored.
 */
static void cpu_set_hyp_vector(void)
{
	struct bp_hardening_data *data = this_cpu_ptr(&bp_hardening_data);
	void *vector = hyp_spectre_vector_selector[data->slot];

	if (!is_protected_kvm_enabled())
		*this_cpu_ptr_hyp_sym(kvm_hyp_vector) = (unsigned long)vector;
	else
		kvm_call_hyp_nvhe(__pkvm_cpu_set_vector, data->slot);
}

static void cpu_hyp_init_context(void)
{
	kvm_init_host_cpu_context(&this_cpu_ptr_hyp_sym(kvm_host_data)->host_ctxt);

	if (!is_kernel_in_hyp_mode())
		cpu_init_hyp_mode();
}

static void cpu_hyp_init_features(void)
{
	cpu_set_hyp_vector();
	kvm_arm_init_debug();

	if (is_kernel_in_hyp_mode())
		kvm_timer_init_vhe();

	if (vgic_present)
		kvm_vgic_init_cpu_hardware();
}

static void cpu_hyp_reinit(void)
{
	cpu_hyp_reset();
	cpu_hyp_init_context();
	cpu_hyp_init_features();
}

static void _kvm_arch_hardware_enable(void *discard)
{
	if (!__this_cpu_read(kvm_arm_hardware_enabled)) {
		cpu_hyp_reinit();
		__this_cpu_write(kvm_arm_hardware_enabled, 1);
	}
}

int kvm_arch_hardware_enable(void)
{
	_kvm_arch_hardware_enable(NULL);
	return 0;
}

static void _kvm_arch_hardware_disable(void *discard)
{
	if (__this_cpu_read(kvm_arm_hardware_enabled)) {
		cpu_hyp_reset();
		__this_cpu_write(kvm_arm_hardware_enabled, 0);
	}
}

void kvm_arch_hardware_disable(void)
{
	if (!is_protected_kvm_enabled())
		_kvm_arch_hardware_disable(NULL);
}

#ifdef CONFIG_CPU_PM
static int hyp_init_cpu_pm_notifier(struct notifier_block *self,
				    unsigned long cmd,
				    void *v)
{
	/*
	 * kvm_arm_hardware_enabled is left with its old value over
	 * PM_ENTER->PM_EXIT. It is used to indicate PM_EXIT should
	 * re-enable hyp.
	 */
	switch (cmd) {
	case CPU_PM_ENTER:
		if (__this_cpu_read(kvm_arm_hardware_enabled))
			/*
			 * don't update kvm_arm_hardware_enabled here
			 * so that the hardware will be re-enabled
			 * when we resume. See below.
			 */
			cpu_hyp_reset();

		return NOTIFY_OK;
	case CPU_PM_ENTER_FAILED:
	case CPU_PM_EXIT:
		if (__this_cpu_read(kvm_arm_hardware_enabled))
			/* The hardware was enabled before suspend. */
			cpu_hyp_reinit();

		return NOTIFY_OK;

	default:
		return NOTIFY_DONE;
	}
}

static struct notifier_block hyp_init_cpu_pm_nb = {
	.notifier_call = hyp_init_cpu_pm_notifier,
};

static void hyp_cpu_pm_init(void)
{
	if (!is_protected_kvm_enabled())
		cpu_pm_register_notifier(&hyp_init_cpu_pm_nb);
}
static void hyp_cpu_pm_exit(void)
{
	if (!is_protected_kvm_enabled())
		cpu_pm_unregister_notifier(&hyp_init_cpu_pm_nb);
}
#else
static inline void hyp_cpu_pm_init(void)
{
}
static inline void hyp_cpu_pm_exit(void)
{
}
#endif

static void init_cpu_logical_map(void)
{
	unsigned int cpu;

	/*
	 * Copy the MPIDR <-> logical CPU ID mapping to hyp.
	 * Only copy the set of online CPUs whose features have been checked
	 * against the finalized system capabilities. The hypervisor will not
	 * allow any other CPUs from the `possible` set to boot.
	 */
	for_each_online_cpu(cpu)
		hyp_cpu_logical_map[cpu] = cpu_logical_map(cpu);
}

#define init_psci_0_1_impl_state(config, what)	\
	config.psci_0_1_ ## what ## _implemented = psci_ops.what

static bool init_psci_relay(void)
{
	/*
	 * If PSCI has not been initialized, protected KVM cannot install
	 * itself on newly booted CPUs.
	 */
	if (!psci_ops.get_version) {
		kvm_err("Cannot initialize protected mode without PSCI\n");
		return false;
	}

	kvm_host_psci_config.version = psci_ops.get_version();

	if (kvm_host_psci_config.version == PSCI_VERSION(0, 1)) {
		kvm_host_psci_config.function_ids_0_1 = get_psci_0_1_function_ids();
		init_psci_0_1_impl_state(kvm_host_psci_config, cpu_suspend);
		init_psci_0_1_impl_state(kvm_host_psci_config, cpu_on);
		init_psci_0_1_impl_state(kvm_host_psci_config, cpu_off);
		init_psci_0_1_impl_state(kvm_host_psci_config, migrate);
	}
	return true;
}

static int init_subsystems(void)
{
	int err = 0;

	/*
	 * Enable hardware so that subsystem initialisation can access EL2.
	 */
	on_each_cpu(_kvm_arch_hardware_enable, NULL, 1);

	/*
	 * Register CPU lower-power notifier
	 */
	hyp_cpu_pm_init();

	/*
	 * Init HYP view of VGIC
	 */
	err = kvm_vgic_hyp_init();
	switch (err) {
	case 0:
		vgic_present = true;
		break;
	case -ENODEV:
	case -ENXIO:
		vgic_present = false;
		err = 0;
		break;
	default:
		goto out;
	}

	/*
	 * Init HYP architected timer support
	 */
	err = kvm_timer_hyp_init(vgic_present);
	if (err)
		goto out;

	kvm_register_perf_callbacks(NULL);

out:
	if (err || !is_protected_kvm_enabled())
		on_each_cpu(_kvm_arch_hardware_disable, NULL, 1);

	return err;
}

static void teardown_hyp_mode(void)
{
	int cpu;

	free_hyp_pgds();
	for_each_possible_cpu(cpu) {
		free_page(per_cpu(kvm_arm_hyp_stack_page, cpu));
		free_pages(kvm_arm_hyp_percpu_base[cpu], nvhe_percpu_order());
	}
}

static int do_pkvm_init(u32 hyp_va_bits)
{
	void *per_cpu_base = kvm_ksym_ref(kvm_arm_hyp_percpu_base);
	int ret;

	preempt_disable();
	cpu_hyp_init_context();
	ret = kvm_call_hyp_nvhe(__pkvm_init, hyp_mem_base, hyp_mem_size,
				num_possible_cpus(), kern_hyp_va(per_cpu_base),
				hyp_va_bits);
	cpu_hyp_init_features();

	/*
	 * The stub hypercalls are now disabled, so set our local flag to
	 * prevent a later re-init attempt in kvm_arch_hardware_enable().
	 */
	__this_cpu_write(kvm_arm_hardware_enabled, 1);
	preempt_enable();

	return ret;
}

static int kvm_hyp_init_protection(u32 hyp_va_bits)
{
	void *addr = phys_to_virt(hyp_mem_base);
	int ret;

	kvm_nvhe_sym(id_aa64pfr0_el1_sys_val) = read_sanitised_ftr_reg(SYS_ID_AA64PFR0_EL1);
	kvm_nvhe_sym(id_aa64pfr1_el1_sys_val) = read_sanitised_ftr_reg(SYS_ID_AA64PFR1_EL1);
	kvm_nvhe_sym(id_aa64isar0_el1_sys_val) = read_sanitised_ftr_reg(SYS_ID_AA64ISAR0_EL1);
	kvm_nvhe_sym(id_aa64isar1_el1_sys_val) = read_sanitised_ftr_reg(SYS_ID_AA64ISAR1_EL1);
	kvm_nvhe_sym(id_aa64isar2_el1_sys_val) = read_sanitised_ftr_reg(SYS_ID_AA64ISAR2_EL1);
	kvm_nvhe_sym(id_aa64mmfr0_el1_sys_val) = read_sanitised_ftr_reg(SYS_ID_AA64MMFR0_EL1);
	kvm_nvhe_sym(id_aa64mmfr1_el1_sys_val) = read_sanitised_ftr_reg(SYS_ID_AA64MMFR1_EL1);
	kvm_nvhe_sym(id_aa64mmfr2_el1_sys_val) = read_sanitised_ftr_reg(SYS_ID_AA64MMFR2_EL1);

	ret = create_hyp_mappings(addr, addr + hyp_mem_size, PAGE_HYP);
	if (ret)
		return ret;

	ret = do_pkvm_init(hyp_va_bits);
	if (ret)
		return ret;

	free_hyp_pgds();

	return 0;
}

/**
 * Inits Hyp-mode on all online CPUs
 */
static int init_hyp_mode(void)
{
	u32 hyp_va_bits;
	int cpu;
	int err = -ENOMEM;

	/*
	 * The protected Hyp-mode cannot be initialized if the memory pool
	 * allocation has failed.
	 */
	if (is_protected_kvm_enabled() && !hyp_mem_base)
		goto out_err;

	/*
	 * Allocate Hyp PGD and setup Hyp identity mapping
	 */
	err = kvm_mmu_init(&hyp_va_bits);
	if (err)
		goto out_err;

	/*
	 * Allocate stack pages for Hypervisor-mode
	 */
	for_each_possible_cpu(cpu) {
		unsigned long stack_page;

		stack_page = __get_free_page(GFP_KERNEL);
		if (!stack_page) {
			err = -ENOMEM;
			goto out_err;
		}

		per_cpu(kvm_arm_hyp_stack_page, cpu) = stack_page;
	}

	/*
	 * Allocate and initialize pages for Hypervisor-mode percpu regions.
	 */
	for_each_possible_cpu(cpu) {
		struct page *page;
		void *page_addr;

		page = alloc_pages(GFP_KERNEL, nvhe_percpu_order());
		if (!page) {
			err = -ENOMEM;
			goto out_err;
		}

		page_addr = page_address(page);
		memcpy(page_addr, CHOOSE_NVHE_SYM(__per_cpu_start), nvhe_percpu_size());
		kvm_arm_hyp_percpu_base[cpu] = (unsigned long)page_addr;
	}

	/*
	 * Map the Hyp-code called directly from the host
	 */
	err = create_hyp_mappings(kvm_ksym_ref(__hyp_text_start),
				  kvm_ksym_ref(__hyp_text_end), PAGE_HYP_EXEC);
	if (err) {
		kvm_err("Cannot map world-switch code\n");
		goto out_err;
	}

	err = create_hyp_mappings(kvm_ksym_ref(__hyp_rodata_start),
				  kvm_ksym_ref(__hyp_rodata_end), PAGE_HYP_RO);
	if (err) {
		kvm_err("Cannot map .hyp.rodata section\n");
		goto out_err;
	}

	err = create_hyp_mappings(kvm_ksym_ref(__start_rodata),
				  kvm_ksym_ref(__end_rodata), PAGE_HYP_RO);
	if (err) {
		kvm_err("Cannot map rodata section\n");
		goto out_err;
	}

	/*
	 * .hyp.bss is guaranteed to be placed at the beginning of the .bss
	 * section thanks to an assertion in the linker script. Map it RW and
	 * the rest of .bss RO.
	 */
	err = create_hyp_mappings(kvm_ksym_ref(__hyp_bss_start),
				  kvm_ksym_ref(__hyp_bss_end), PAGE_HYP);
	if (err) {
		kvm_err("Cannot map hyp bss section: %d\n", err);
		goto out_err;
	}

	err = create_hyp_mappings(kvm_ksym_ref(__hyp_bss_end),
				  kvm_ksym_ref(__bss_stop), PAGE_HYP_RO);
	if (err) {
		kvm_err("Cannot map bss section\n");
		goto out_err;
	}

	/*
	 * Map the Hyp stack pages
	 */
	for_each_possible_cpu(cpu) {
		struct kvm_nvhe_init_params *params = per_cpu_ptr_nvhe_sym(kvm_init_params, cpu);
		char *stack_page = (char *)per_cpu(kvm_arm_hyp_stack_page, cpu);
		unsigned long hyp_addr;

		/*
		 * Allocate a contiguous HYP private VA range for the stack
		 * and guard page. The allocation is also aligned based on
		 * the order of its size.
		 */
		err = hyp_alloc_private_va_range(PAGE_SIZE * 2, &hyp_addr);
		if (err) {
			kvm_err("Cannot allocate hyp stack guard page\n");
			goto out_err;
		}

		/*
		 * Since the stack grows downwards, map the stack to the page
		 * at the higher address and leave the lower guard page
		 * unbacked.
		 *
		 * Any valid stack address now has the PAGE_SHIFT bit as 1
		 * and addresses corresponding to the guard page have the
		 * PAGE_SHIFT bit as 0 - this is used for overflow detection.
		 */
		err = __create_hyp_mappings(hyp_addr + PAGE_SIZE, PAGE_SIZE,
					    __pa(stack_page), PAGE_HYP);
		if (err) {
			kvm_err("Cannot map hyp stack\n");
			goto out_err;
		}

		/*
		 * Save the stack PA in nvhe_init_params. This will be needed
		 * to recreate the stack mapping in protected nVHE mode.
		 * __hyp_pa() won't do the right thing there, since the stack
		 * has been mapped in the flexible private VA space.
		 */
		params->stack_pa = __pa(stack_page);

		params->stack_hyp_va = hyp_addr + (2 * PAGE_SIZE);
	}

	for_each_possible_cpu(cpu) {
		char *percpu_begin = (char *)kvm_arm_hyp_percpu_base[cpu];
		char *percpu_end = percpu_begin + nvhe_percpu_size();

		/* Map Hyp percpu pages */
		err = create_hyp_mappings(percpu_begin, percpu_end, PAGE_HYP);
		if (err) {
			kvm_err("Cannot map hyp percpu region\n");
			goto out_err;
		}

		/* Prepare the CPU initialization parameters */
		cpu_prepare_hyp_mode(cpu);
	}

	if (is_protected_kvm_enabled()) {
		init_cpu_logical_map();

		if (!init_psci_relay()) {
			err = -ENODEV;
			goto out_err;
		}
	}

	if (is_protected_kvm_enabled()) {
		err = kvm_hyp_init_protection(hyp_va_bits);
		if (err) {
			kvm_err("Failed to init hyp memory protection\n");
			goto out_err;
		}
	}

	return 0;

out_err:
	teardown_hyp_mode();
	kvm_err("error initializing Hyp mode: %d\n", err);
	return err;
}

static void _kvm_host_prot_finalize(void *arg)
{
	int *err = arg;

	if (WARN_ON(kvm_call_hyp_nvhe(__pkvm_prot_finalize)))
		WRITE_ONCE(*err, -EINVAL);
}

static int pkvm_drop_host_privileges(void)
{
	int ret = 0;

	/*
	 * Flip the static key upfront as that may no longer be possible
	 * once the host stage 2 is installed.
	 */
	static_branch_enable(&kvm_protected_mode_initialized);
	on_each_cpu(_kvm_host_prot_finalize, &ret, 1);
	return ret;
}

static int finalize_hyp_mode(void)
{
	if (!is_protected_kvm_enabled())
		return 0;

	/*
	 * Exclude HYP sections from kmemleak so that they don't get peeked
	 * at, which would end badly once inaccessible.
	 */
	kmemleak_free_part(__hyp_bss_start, __hyp_bss_end - __hyp_bss_start);
	kmemleak_free_part(__va(hyp_mem_base), hyp_mem_size);
	return pkvm_drop_host_privileges();
}

struct kvm_vcpu *kvm_mpidr_to_vcpu(struct kvm *kvm, unsigned long mpidr)
{
	struct kvm_vcpu *vcpu;
	unsigned long i;

	mpidr &= MPIDR_HWID_BITMASK;
	kvm_for_each_vcpu(i, vcpu, kvm) {
		if (mpidr == kvm_vcpu_get_mpidr_aff(vcpu))
			return vcpu;
	}
	return NULL;
}

bool kvm_arch_has_irq_bypass(void)
{
	return true;
}

int kvm_arch_irq_bypass_add_producer(struct irq_bypass_consumer *cons,
				      struct irq_bypass_producer *prod)
{
	struct kvm_kernel_irqfd *irqfd =
		container_of(cons, struct kvm_kernel_irqfd, consumer);

	return kvm_vgic_v4_set_forwarding(irqfd->kvm, prod->irq,
					  &irqfd->irq_entry);
}
void kvm_arch_irq_bypass_del_producer(struct irq_bypass_consumer *cons,
				      struct irq_bypass_producer *prod)
{
	struct kvm_kernel_irqfd *irqfd =
		container_of(cons, struct kvm_kernel_irqfd, consumer);

	kvm_vgic_v4_unset_forwarding(irqfd->kvm, prod->irq,
				     &irqfd->irq_entry);
}

void kvm_arch_irq_bypass_stop(struct irq_bypass_consumer *cons)
{
	struct kvm_kernel_irqfd *irqfd =
		container_of(cons, struct kvm_kernel_irqfd, consumer);

	kvm_arm_halt_guest(irqfd->kvm);
}

void kvm_arch_irq_bypass_start(struct irq_bypass_consumer *cons)
{
	struct kvm_kernel_irqfd *irqfd =
		container_of(cons, struct kvm_kernel_irqfd, consumer);

	kvm_arm_resume_guest(irqfd->kvm);
}

/**
 * Initialize Hyp-mode and memory mappings on all CPUs.
 */
int kvm_arch_init(void *opaque)
{
	int err;
	bool in_hyp_mode;

	if (!is_hyp_mode_available()) {
		kvm_info("HYP mode not available\n");
		return -ENODEV;
	}

	if (kvm_get_mode() == KVM_MODE_NONE) {
		kvm_info("KVM disabled from command line\n");
		return -ENODEV;
	}

	err = kvm_sys_reg_table_init();
	if (err) {
		kvm_info("Error initializing system register tables");
		return err;
	}

	in_hyp_mode = is_kernel_in_hyp_mode();

	if (cpus_have_final_cap(ARM64_WORKAROUND_DEVICE_LOAD_ACQUIRE) ||
	    cpus_have_final_cap(ARM64_WORKAROUND_1508412))
		kvm_info("Guests without required CPU erratum workarounds can deadlock system!\n" \
			 "Only trusted guests should be used on this system.\n");

	err = kvm_set_ipa_limit();
	if (err)
		return err;

	err = kvm_arm_init_sve();
	if (err)
		return err;

	err = kvm_arm_vmid_alloc_init();
	if (err) {
		kvm_err("Failed to initialize VMID allocator.\n");
		return err;
	}

	if (!in_hyp_mode) {
		err = init_hyp_mode();
		if (err)
			goto out_err;
	}

	err = kvm_init_vector_slots();
	if (err) {
		kvm_err("Cannot initialise vector slots\n");
		goto out_err;
	}

	err = init_subsystems();
	if (err)
		goto out_hyp;

	if (!in_hyp_mode) {
		err = finalize_hyp_mode();
		if (err) {
			kvm_err("Failed to finalize Hyp protection\n");
			goto out_hyp;
		}
	}

	if (is_protected_kvm_enabled()) {
		kvm_info("Protected nVHE mode initialized successfully\n");
	} else if (in_hyp_mode) {
		kvm_info("VHE mode initialized successfully\n");
	} else {
		kvm_info("Hyp mode initialized successfully\n");
	}

	return 0;

out_hyp:
	hyp_cpu_pm_exit();
	if (!in_hyp_mode)
		teardown_hyp_mode();
out_err:
	kvm_arm_vmid_alloc_free();
	return err;
}

/* NOP: Compiling as a module not supported */
void kvm_arch_exit(void)
{
	kvm_unregister_perf_callbacks();
}

static int __init early_kvm_mode_cfg(char *arg)
{
	if (!arg)
		return -EINVAL;

	if (strcmp(arg, "protected") == 0) {
		if (!is_kernel_in_hyp_mode())
			kvm_mode = KVM_MODE_PROTECTED;
		else
			pr_warn_once("Protected KVM not available with VHE\n");

		return 0;
	}

	if (strcmp(arg, "nvhe") == 0 && !WARN_ON(is_kernel_in_hyp_mode())) {
		kvm_mode = KVM_MODE_DEFAULT;
		return 0;
	}

	if (strcmp(arg, "none") == 0) {
		kvm_mode = KVM_MODE_NONE;
		return 0;
	}

	return -EINVAL;
}
early_param("kvm-arm.mode", early_kvm_mode_cfg);

enum kvm_mode kvm_get_mode(void)
{
	return kvm_mode;
}

static int arm_init(void)
{
	int rc = kvm_init(NULL, sizeof(struct kvm_vcpu), 0, THIS_MODULE);
	return rc;
}

module_init(arm_init);<|MERGE_RESOLUTION|>--- conflicted
+++ resolved
@@ -150,15 +150,10 @@
 	if (ret)
 		goto out_free_stage2_pgd;
 
-<<<<<<< HEAD
-	if (!zalloc_cpumask_var(&kvm->arch.supported_cpus, GFP_KERNEL))
-		goto out_free_stage2_pgd;
-=======
 	if (!zalloc_cpumask_var(&kvm->arch.supported_cpus, GFP_KERNEL)) {
 		ret = -ENOMEM;
 		goto out_free_stage2_pgd;
 	}
->>>>>>> 88084a3d
 	cpumask_copy(kvm->arch.supported_cpus, cpu_possible_mask);
 
 	kvm_vgic_early_init(kvm);
@@ -865,12 +860,8 @@
 		if (!ret)
 			ret = 1;
 
-<<<<<<< HEAD
-		check_vcpu_requests(vcpu);
-=======
 		if (ret > 0)
 			ret = check_vcpu_requests(vcpu);
->>>>>>> 88084a3d
 
 		/*
 		 * Preparing the interrupts to be injected also
