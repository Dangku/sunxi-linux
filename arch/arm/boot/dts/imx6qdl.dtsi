--- conflicted
+++ resolved
@@ -141,15 +141,12 @@
 				  0x82000000 0 0x01000000 0x01000000 0 0x00f00000>; /* non-prefetchable memory */
 			num-lanes = <1>;
 			interrupts = <0 123 IRQ_TYPE_LEVEL_HIGH>;
-<<<<<<< HEAD
-=======
 			#interrupt-cells = <1>;
 			interrupt-map-mask = <0 0 0 0x7>;
 			interrupt-map = <0 0 0 1 &intc GIC_SPI 123 IRQ_TYPE_LEVEL_HIGH>,
 			                <0 0 0 2 &intc GIC_SPI 122 IRQ_TYPE_LEVEL_HIGH>,
 			                <0 0 0 3 &intc GIC_SPI 121 IRQ_TYPE_LEVEL_HIGH>,
 			                <0 0 0 4 &intc GIC_SPI 120 IRQ_TYPE_LEVEL_HIGH>;
->>>>>>> f58b8487
 			clocks = <&clks 189>, <&clks 187>, <&clks 206>, <&clks 144>;
 			clock-names = "pcie_ref_125m", "sata_ref_100m", "lvds_gate", "pcie_axi";
 			status = "disabled";
