--- conflicted
+++ resolved
@@ -347,12 +347,7 @@
 	.atag_offset	= 0x100,
 	.map_io		= cpu8815_map_io,
 	.init_irq	= cpu8815_init_irq,
-<<<<<<< HEAD
-	.handle_irq	= vic_handle_irq,
 	.init_time	= nomadik_timer_init,
-=======
-	.timer		= &nomadik_timer,
->>>>>>> 9e47b8bf
 	.init_machine	= nhk8815_platform_init,
 	.restart	= cpu8815_restart,
 MACHINE_END