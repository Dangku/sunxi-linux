config ARCH_MVEBU
	bool "Marvell SOCs with Device Tree support" if ARCH_MULTI_V7
	select CLKSRC_MMIO
	select COMMON_CLK
	select GENERIC_CLOCKEVENTS
	select GENERIC_IRQ_CHIP
	select IRQ_DOMAIN
	select MULTI_IRQ_HANDLER
	select PINCTRL
	select PLAT_ORION
	select SPARSE_IRQ
	select CLKDEV_LOOKUP
	select MVEBU_CLK_CORE
	select MVEBU_CLK_CPU
	select MVEBU_CLK_GATING
	select MVEBU_MBUS
	select ZONE_DMA if ARM_LPAE
<<<<<<< HEAD
	select ARCH_REQUIRE_GPIOLIB
=======
	select MIGHT_HAVE_PCI
	select PCI_QUIRKS if PCI
>>>>>>> 3d9939c9

if ARCH_MVEBU

menu "Marvell SOC with device tree"

config MACH_ARMADA_370_XP
	bool
	select ARMADA_370_XP_TIMER
	select HAVE_SMP
	select CACHE_L2X0
	select CPU_PJ4B

config MACH_ARMADA_370
	bool "Marvell Armada 370 boards"
	select MACH_ARMADA_370_XP
	select PINCTRL_ARMADA_370
	help
	  Say 'Y' here if you want your kernel to support boards based
	  on the Marvell Armada 370 SoC with device tree.

config MACH_ARMADA_XP
	bool "Marvell Armada XP boards"
	select MACH_ARMADA_370_XP
	select PINCTRL_ARMADA_XP
	help
	  Say 'Y' here if you want your kernel to support boards based
	  on the Marvell Armada XP SoC with device tree.

endmenu

endif<|MERGE_RESOLUTION|>--- conflicted
+++ resolved
@@ -15,12 +15,9 @@
 	select MVEBU_CLK_GATING
 	select MVEBU_MBUS
 	select ZONE_DMA if ARM_LPAE
-<<<<<<< HEAD
 	select ARCH_REQUIRE_GPIOLIB
-=======
 	select MIGHT_HAVE_PCI
 	select PCI_QUIRKS if PCI
->>>>>>> 3d9939c9
 
 if ARCH_MVEBU
 
