--- conflicted
+++ resolved
@@ -428,29 +428,19 @@
 	struct rdt_cache	cache;
 	struct rdt_membw	membw;
 	const char		*format_str;
-<<<<<<< HEAD
-	int (*parse_ctrlval)	(void *data, struct rdt_resource *r,
-				 struct rdt_domain *d);
-=======
 	int (*parse_ctrlval)(struct rdt_parse_data *data,
 			     struct rdt_resource *r,
 			     struct rdt_domain *d);
->>>>>>> f9885ef8
 	struct list_head	evt_list;
 	int			num_rmid;
 	unsigned int		mon_scale;
 	unsigned long		fflags;
 };
 
-<<<<<<< HEAD
-int parse_cbm(void *_data, struct rdt_resource *r, struct rdt_domain *d);
-int parse_bw(void *_buf, struct rdt_resource *r,  struct rdt_domain *d);
-=======
 int parse_cbm(struct rdt_parse_data *data, struct rdt_resource *r,
 	      struct rdt_domain *d);
 int parse_bw(struct rdt_parse_data *data, struct rdt_resource *r,
 	     struct rdt_domain *d);
->>>>>>> f9885ef8
 
 extern struct mutex rdtgroup_mutex;
 
@@ -554,10 +544,7 @@
 void rdtgroup_pseudo_lock_remove(struct rdtgroup *rdtgrp);
 struct rdt_domain *get_domain_from_cpu(int cpu, struct rdt_resource *r);
 int update_domains(struct rdt_resource *r, int closid);
-<<<<<<< HEAD
-=======
 int closids_supported(void);
->>>>>>> f9885ef8
 void closid_free(int closid);
 int alloc_rmid(void);
 void free_rmid(u32 rmid);
